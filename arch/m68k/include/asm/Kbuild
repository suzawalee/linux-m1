--- conflicted
+++ resolved
@@ -2,10 +2,7 @@
 header-y += cachectl.h
 
 generic-y += bitsperlong.h
-<<<<<<< HEAD
-=======
 generic-y += clkdev.h
->>>>>>> 4a8e43fe
 generic-y += cputime.h
 generic-y += device.h
 generic-y += emergency-restart.h
