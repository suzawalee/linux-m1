--- conflicted
+++ resolved
@@ -205,7 +205,6 @@
  *
  * Atomically increments @v by 1.
  */
-#define arch_atomic64_inc arch_atomic64_inc
 static inline void arch_atomic64_inc(atomic64_t *v)
 {
 	__alternative_atomic64(inc, inc_return, /* no output */,
@@ -219,16 +218,12 @@
  *
  * Atomically decrements @v by 1.
  */
-#define arch_atomic64_dec arch_atomic64_dec
 static inline void arch_atomic64_dec(atomic64_t *v)
 {
 	__alternative_atomic64(dec, dec_return, /* no output */,
 			       "S" (v) : "memory", "eax", "ecx", "edx");
 }
-<<<<<<< HEAD
-=======
 #define arch_atomic64_dec arch_atomic64_dec
->>>>>>> f9885ef8
 
 /**
  * arch_atomic64_add_unless - add unless the number is a given value
@@ -250,10 +245,6 @@
 	return (int)a;
 }
 
-<<<<<<< HEAD
-#define arch_atomic64_inc_not_zero arch_atomic64_inc_not_zero
-=======
->>>>>>> f9885ef8
 static inline int arch_atomic64_inc_not_zero(atomic64_t *v)
 {
 	int r;
@@ -263,7 +254,6 @@
 }
 #define arch_atomic64_inc_not_zero arch_atomic64_inc_not_zero
 
-#define arch_atomic64_dec_if_positive arch_atomic64_dec_if_positive
 static inline long long arch_atomic64_dec_if_positive(atomic64_t *v)
 {
 	long long r;
