/*
 * Copyright (c) 2000-2001,2005 Silicon Graphics, Inc.
 * All Rights Reserved.
 *
 * This program is free software; you can redistribute it and/or
 * modify it under the terms of the GNU General Public License as
 * published by the Free Software Foundation.
 *
 * This program is distributed in the hope that it would be useful,
 * but WITHOUT ANY WARRANTY; without even the implied warranty of
 * MERCHANTABILITY or FITNESS FOR A PARTICULAR PURPOSE.  See the
 * GNU General Public License for more details.
 *
 * You should have received a copy of the GNU General Public License
 * along with this program; if not, write the Free Software Foundation,
 * Inc.,  51 Franklin St, Fifth Floor, Boston, MA  02110-1301  USA
 */
#ifndef __XFS_BTREE_H__
#define	__XFS_BTREE_H__

struct xfs_buf;
struct xfs_bmap_free;
struct xfs_inode;
struct xfs_mount;
struct xfs_trans;

extern kmem_zone_t	*xfs_btree_cur_zone;

/*
<<<<<<< HEAD
 * This nonsense is to make -wlint happy.
 */
#define	XFS_LOOKUP_EQ	((xfs_lookup_t)XFS_LOOKUP_EQi)
#define	XFS_LOOKUP_LE	((xfs_lookup_t)XFS_LOOKUP_LEi)
#define	XFS_LOOKUP_GE	((xfs_lookup_t)XFS_LOOKUP_GEi)

#define	XFS_BTNUM_BNO	((xfs_btnum_t)XFS_BTNUM_BNOi)
#define	XFS_BTNUM_CNT	((xfs_btnum_t)XFS_BTNUM_CNTi)
#define	XFS_BTNUM_BMAP	((xfs_btnum_t)XFS_BTNUM_BMAPi)
#define	XFS_BTNUM_INO	((xfs_btnum_t)XFS_BTNUM_INOi)

/*
 * Generic btree header.
 *
 * This is a combination of the actual format used on disk for short and long
 * format btrees.  The first three fields are shared by both format, but the
 * pointers are different and should be used with care.
 *
 * To get the size of the actual short or long form headers please use the size
 * macros below.  Never use sizeof(xfs_btree_block).
 *
 * The blkno, crc, lsn, owner and uuid fields are only available in filesystems
 * with the crc feature bit, and all accesses to them must be conditional on
 * that flag.
 */
struct xfs_btree_block {
	__be32		bb_magic;	/* magic number for block type */
	__be16		bb_level;	/* 0 is a leaf */
	__be16		bb_numrecs;	/* current # of data records */
	union {
		struct {
			__be32		bb_leftsib;
			__be32		bb_rightsib;

			__be64		bb_blkno;
			__be64		bb_lsn;
			uuid_t		bb_uuid;
			__be32		bb_owner;
			__le32		bb_crc;
		} s;			/* short form pointers */
		struct	{
			__be64		bb_leftsib;
			__be64		bb_rightsib;

			__be64		bb_blkno;
			__be64		bb_lsn;
			uuid_t		bb_uuid;
			__be64		bb_owner;
			__le32		bb_crc;
			__be32		bb_pad; /* padding for alignment */
		} l;			/* long form pointers */
	} bb_u;				/* rest */
};

#define XFS_BTREE_SBLOCK_LEN	16	/* size of a short form block */
#define XFS_BTREE_LBLOCK_LEN	24	/* size of a long form block */

/* sizes of CRC enabled btree blocks */
#define XFS_BTREE_SBLOCK_CRC_LEN	(XFS_BTREE_SBLOCK_LEN + 40)
#define XFS_BTREE_LBLOCK_CRC_LEN	(XFS_BTREE_LBLOCK_LEN + 48)

#define XFS_BTREE_SBLOCK_CRC_OFF \
	offsetof(struct xfs_btree_block, bb_u.s.bb_crc)
#define XFS_BTREE_LBLOCK_CRC_OFF \
	offsetof(struct xfs_btree_block, bb_u.l.bb_crc)

/*
=======
>>>>>>> d8ec26d7
 * Generic key, ptr and record wrapper structures.
 *
 * These are disk format structures, and are converted where necessary
 * by the btree specific code that needs to interpret them.
 */
union xfs_btree_ptr {
	__be32			s;	/* short form ptr */
	__be64			l;	/* long form ptr */
};

union xfs_btree_key {
	xfs_bmbt_key_t		bmbt;
	xfs_bmdr_key_t		bmbr;	/* bmbt root block */
	xfs_alloc_key_t		alloc;
	xfs_inobt_key_t		inobt;
};

union xfs_btree_rec {
	xfs_bmbt_rec_t		bmbt;
	xfs_bmdr_rec_t		bmbr;	/* bmbt root block */
	xfs_alloc_rec_t		alloc;
	xfs_inobt_rec_t		inobt;
};

/*
 * This nonsense is to make -wlint happy.
 */
#define	XFS_LOOKUP_EQ	((xfs_lookup_t)XFS_LOOKUP_EQi)
#define	XFS_LOOKUP_LE	((xfs_lookup_t)XFS_LOOKUP_LEi)
#define	XFS_LOOKUP_GE	((xfs_lookup_t)XFS_LOOKUP_GEi)

#define	XFS_BTNUM_BNO	((xfs_btnum_t)XFS_BTNUM_BNOi)
#define	XFS_BTNUM_CNT	((xfs_btnum_t)XFS_BTNUM_CNTi)
#define	XFS_BTNUM_BMAP	((xfs_btnum_t)XFS_BTNUM_BMAPi)
#define	XFS_BTNUM_INO	((xfs_btnum_t)XFS_BTNUM_INOi)

/*
 * For logging record fields.
 */
#define	XFS_BB_MAGIC		(1 << 0)
#define	XFS_BB_LEVEL		(1 << 1)
#define	XFS_BB_NUMRECS		(1 << 2)
#define	XFS_BB_LEFTSIB		(1 << 3)
#define	XFS_BB_RIGHTSIB		(1 << 4)
#define	XFS_BB_BLKNO		(1 << 5)
#define	XFS_BB_LSN		(1 << 6)
#define	XFS_BB_UUID		(1 << 7)
#define	XFS_BB_OWNER		(1 << 8)
#define	XFS_BB_NUM_BITS		5
#define	XFS_BB_ALL_BITS		((1 << XFS_BB_NUM_BITS) - 1)
#define	XFS_BB_NUM_BITS_CRC	9
#define	XFS_BB_ALL_BITS_CRC	((1 << XFS_BB_NUM_BITS_CRC) - 1)

/*
 * Generic stats interface
 */
#define __XFS_BTREE_STATS_INC(type, stat) \
	XFS_STATS_INC(xs_ ## type ## _2_ ## stat)
#define XFS_BTREE_STATS_INC(cur, stat)  \
do {    \
	switch (cur->bc_btnum) {  \
	case XFS_BTNUM_BNO: __XFS_BTREE_STATS_INC(abtb, stat); break;	\
	case XFS_BTNUM_CNT: __XFS_BTREE_STATS_INC(abtc, stat); break;	\
	case XFS_BTNUM_BMAP: __XFS_BTREE_STATS_INC(bmbt, stat); break;	\
	case XFS_BTNUM_INO: __XFS_BTREE_STATS_INC(ibt, stat); break;	\
	case XFS_BTNUM_MAX: ASSERT(0); /* fucking gcc */ ; break;	\
	}       \
} while (0)

#define __XFS_BTREE_STATS_ADD(type, stat, val) \
	XFS_STATS_ADD(xs_ ## type ## _2_ ## stat, val)
#define XFS_BTREE_STATS_ADD(cur, stat, val)  \
do {    \
	switch (cur->bc_btnum) {  \
	case XFS_BTNUM_BNO: __XFS_BTREE_STATS_ADD(abtb, stat, val); break; \
	case XFS_BTNUM_CNT: __XFS_BTREE_STATS_ADD(abtc, stat, val); break; \
	case XFS_BTNUM_BMAP: __XFS_BTREE_STATS_ADD(bmbt, stat, val); break; \
	case XFS_BTNUM_INO: __XFS_BTREE_STATS_ADD(ibt, stat, val); break; \
	case XFS_BTNUM_MAX: ASSERT(0); /* fucking gcc */ ; break;	\
	}       \
} while (0)

#define	XFS_BTREE_MAXLEVELS	8	/* max of all btrees */

struct xfs_btree_ops {
	/* size of the key and record structures */
	size_t	key_len;
	size_t	rec_len;

	/* cursor operations */
	struct xfs_btree_cur *(*dup_cursor)(struct xfs_btree_cur *);
	void	(*update_cursor)(struct xfs_btree_cur *src,
				 struct xfs_btree_cur *dst);

	/* update btree root pointer */
	void	(*set_root)(struct xfs_btree_cur *cur,
			    union xfs_btree_ptr *nptr, int level_change);

	/* block allocation / freeing */
	int	(*alloc_block)(struct xfs_btree_cur *cur,
			       union xfs_btree_ptr *start_bno,
			       union xfs_btree_ptr *new_bno,
			       int length, int *stat);
	int	(*free_block)(struct xfs_btree_cur *cur, struct xfs_buf *bp);

	/* update last record information */
	void	(*update_lastrec)(struct xfs_btree_cur *cur,
				  struct xfs_btree_block *block,
				  union xfs_btree_rec *rec,
				  int ptr, int reason);

	/* records in block/level */
	int	(*get_minrecs)(struct xfs_btree_cur *cur, int level);
	int	(*get_maxrecs)(struct xfs_btree_cur *cur, int level);

	/* records on disk.  Matter for the root in inode case. */
	int	(*get_dmaxrecs)(struct xfs_btree_cur *cur, int level);

	/* init values of btree structures */
	void	(*init_key_from_rec)(union xfs_btree_key *key,
				     union xfs_btree_rec *rec);
	void	(*init_rec_from_key)(union xfs_btree_key *key,
				     union xfs_btree_rec *rec);
	void	(*init_rec_from_cur)(struct xfs_btree_cur *cur,
				     union xfs_btree_rec *rec);
	void	(*init_ptr_from_cur)(struct xfs_btree_cur *cur,
				     union xfs_btree_ptr *ptr);

	/* difference between key value and cursor value */
	__int64_t (*key_diff)(struct xfs_btree_cur *cur,
			      union xfs_btree_key *key);

	const struct xfs_buf_ops	*buf_ops;

#if defined(DEBUG) || defined(XFS_WARN)
	/* check that k1 is lower than k2 */
	int	(*keys_inorder)(struct xfs_btree_cur *cur,
				union xfs_btree_key *k1,
				union xfs_btree_key *k2);

	/* check that r1 is lower than r2 */
	int	(*recs_inorder)(struct xfs_btree_cur *cur,
				union xfs_btree_rec *r1,
				union xfs_btree_rec *r2);
#endif
};

/*
 * Reasons for the update_lastrec method to be called.
 */
#define LASTREC_UPDATE	0
#define LASTREC_INSREC	1
#define LASTREC_DELREC	2


/*
 * Btree cursor structure.
 * This collects all information needed by the btree code in one place.
 */
typedef struct xfs_btree_cur
{
	struct xfs_trans	*bc_tp;	/* transaction we're in, if any */
	struct xfs_mount	*bc_mp;	/* file system mount struct */
	const struct xfs_btree_ops *bc_ops;
	uint			bc_flags; /* btree features - below */
	union {
		xfs_alloc_rec_incore_t	a;
		xfs_bmbt_irec_t		b;
		xfs_inobt_rec_incore_t	i;
	}		bc_rec;		/* current insert/search record value */
	struct xfs_buf	*bc_bufs[XFS_BTREE_MAXLEVELS];	/* buf ptr per level */
	int		bc_ptrs[XFS_BTREE_MAXLEVELS];	/* key/record # */
	__uint8_t	bc_ra[XFS_BTREE_MAXLEVELS];	/* readahead bits */
#define	XFS_BTCUR_LEFTRA	1	/* left sibling has been read-ahead */
#define	XFS_BTCUR_RIGHTRA	2	/* right sibling has been read-ahead */
	__uint8_t	bc_nlevels;	/* number of levels in the tree */
	__uint8_t	bc_blocklog;	/* log2(blocksize) of btree blocks */
	xfs_btnum_t	bc_btnum;	/* identifies which btree type */
	union {
		struct {			/* needed for BNO, CNT, INO */
			struct xfs_buf	*agbp;	/* agf/agi buffer pointer */
			xfs_agnumber_t	agno;	/* ag number */
		} a;
		struct {			/* needed for BMAP */
			struct xfs_inode *ip;	/* pointer to our inode */
			struct xfs_bmap_free *flist;	/* list to free after */
			xfs_fsblock_t	firstblock;	/* 1st blk allocated */
			int		allocated;	/* count of alloced */
			short		forksize;	/* fork's inode space */
			char		whichfork;	/* data or attr fork */
			char		flags;		/* flags */
#define	XFS_BTCUR_BPRV_WASDEL	1			/* was delayed */
		} b;
	}		bc_private;	/* per-btree type data */
} xfs_btree_cur_t;

/* cursor flags */
#define XFS_BTREE_LONG_PTRS		(1<<0)	/* pointers are 64bits long */
#define XFS_BTREE_ROOT_IN_INODE		(1<<1)	/* root may be variable size */
#define XFS_BTREE_LASTREC_UPDATE	(1<<2)	/* track last rec externally */
#define XFS_BTREE_CRC_BLOCKS		(1<<3)	/* uses extended btree blocks */


#define	XFS_BTREE_NOERROR	0
#define	XFS_BTREE_ERROR		1

/*
 * Convert from buffer to btree block header.
 */
#define	XFS_BUF_TO_BLOCK(bp)	((struct xfs_btree_block *)((bp)->b_addr))


/*
 * Check that block header is ok.
 */
int
xfs_btree_check_block(
	struct xfs_btree_cur	*cur,	/* btree cursor */
	struct xfs_btree_block	*block,	/* generic btree block pointer */
	int			level,	/* level of the btree block */
	struct xfs_buf		*bp);	/* buffer containing block, if any */

/*
 * Check that (long) pointer is ok.
 */
int					/* error (0 or EFSCORRUPTED) */
xfs_btree_check_lptr(
	struct xfs_btree_cur	*cur,	/* btree cursor */
	xfs_dfsbno_t		ptr,	/* btree block disk address */
	int			level);	/* btree block level */

/*
 * Delete the btree cursor.
 */
void
xfs_btree_del_cursor(
	xfs_btree_cur_t		*cur,	/* btree cursor */
	int			error);	/* del because of error */

/*
 * Duplicate the btree cursor.
 * Allocate a new one, copy the record, re-get the buffers.
 */
int					/* error */
xfs_btree_dup_cursor(
	xfs_btree_cur_t		*cur,	/* input cursor */
	xfs_btree_cur_t		**ncur);/* output cursor */

/*
 * Get a buffer for the block, return it with no data read.
 * Long-form addressing.
 */
struct xfs_buf *				/* buffer for fsbno */
xfs_btree_get_bufl(
	struct xfs_mount	*mp,	/* file system mount point */
	struct xfs_trans	*tp,	/* transaction pointer */
	xfs_fsblock_t		fsbno,	/* file system block number */
	uint			lock);	/* lock flags for get_buf */

/*
 * Get a buffer for the block, return it with no data read.
 * Short-form addressing.
 */
struct xfs_buf *				/* buffer for agno/agbno */
xfs_btree_get_bufs(
	struct xfs_mount	*mp,	/* file system mount point */
	struct xfs_trans	*tp,	/* transaction pointer */
	xfs_agnumber_t		agno,	/* allocation group number */
	xfs_agblock_t		agbno,	/* allocation group block number */
	uint			lock);	/* lock flags for get_buf */

/*
 * Check for the cursor referring to the last block at the given level.
 */
int					/* 1=is last block, 0=not last block */
xfs_btree_islastblock(
	xfs_btree_cur_t		*cur,	/* btree cursor */
	int			level);	/* level to check */

/*
 * Compute first and last byte offsets for the fields given.
 * Interprets the offsets table, which contains struct field offsets.
 */
void
xfs_btree_offsets(
	__int64_t		fields,	/* bitmask of fields */
	const short		*offsets,/* table of field offsets */
	int			nbits,	/* number of bits to inspect */
	int			*first,	/* output: first byte offset */
	int			*last);	/* output: last byte offset */

/*
 * Get a buffer for the block, return it read in.
 * Long-form addressing.
 */
int					/* error */
xfs_btree_read_bufl(
	struct xfs_mount	*mp,	/* file system mount point */
	struct xfs_trans	*tp,	/* transaction pointer */
	xfs_fsblock_t		fsbno,	/* file system block number */
	uint			lock,	/* lock flags for read_buf */
	struct xfs_buf		**bpp,	/* buffer for fsbno */
	int			refval,	/* ref count value for buffer */
	const struct xfs_buf_ops *ops);

/*
 * Read-ahead the block, don't wait for it, don't return a buffer.
 * Long-form addressing.
 */
void					/* error */
xfs_btree_reada_bufl(
	struct xfs_mount	*mp,	/* file system mount point */
	xfs_fsblock_t		fsbno,	/* file system block number */
	xfs_extlen_t		count,	/* count of filesystem blocks */
	const struct xfs_buf_ops *ops);

/*
 * Read-ahead the block, don't wait for it, don't return a buffer.
 * Short-form addressing.
 */
void					/* error */
xfs_btree_reada_bufs(
	struct xfs_mount	*mp,	/* file system mount point */
	xfs_agnumber_t		agno,	/* allocation group number */
	xfs_agblock_t		agbno,	/* allocation group block number */
	xfs_extlen_t		count,	/* count of filesystem blocks */
	const struct xfs_buf_ops *ops);

/*
 * Initialise a new btree block header
 */
void
xfs_btree_init_block(
	struct xfs_mount *mp,
	struct xfs_buf	*bp,
	__u32		magic,
	__u16		level,
	__u16		numrecs,
	__u64		owner,
	unsigned int	flags);

void
xfs_btree_init_block_int(
	struct xfs_mount	*mp,
	struct xfs_btree_block	*buf,
	xfs_daddr_t		blkno,
	__u32			magic,
	__u16			level,
	__u16			numrecs,
	__u64			owner,
	unsigned int		flags);

/*
 * Common btree core entry points.
 */
int xfs_btree_increment(struct xfs_btree_cur *, int, int *);
int xfs_btree_decrement(struct xfs_btree_cur *, int, int *);
int xfs_btree_lookup(struct xfs_btree_cur *, xfs_lookup_t, int *);
int xfs_btree_update(struct xfs_btree_cur *, union xfs_btree_rec *);
int xfs_btree_new_iroot(struct xfs_btree_cur *, int *, int *);
int xfs_btree_insert(struct xfs_btree_cur *, int *);
int xfs_btree_delete(struct xfs_btree_cur *, int *);
int xfs_btree_get_rec(struct xfs_btree_cur *, union xfs_btree_rec **, int *);
int xfs_btree_change_owner(struct xfs_btree_cur *cur, __uint64_t new_owner,
			   struct list_head *buffer_list);

/*
 * btree block CRC helpers
 */
void xfs_btree_lblock_calc_crc(struct xfs_buf *);
bool xfs_btree_lblock_verify_crc(struct xfs_buf *);
void xfs_btree_sblock_calc_crc(struct xfs_buf *);
bool xfs_btree_sblock_verify_crc(struct xfs_buf *);

/*
 * Internal btree helpers also used by xfs_bmap.c.
 */
void xfs_btree_log_block(struct xfs_btree_cur *, struct xfs_buf *, int);
void xfs_btree_log_recs(struct xfs_btree_cur *, struct xfs_buf *, int, int);

/*
 * Helpers.
 */
static inline int xfs_btree_get_numrecs(struct xfs_btree_block *block)
{
	return be16_to_cpu(block->bb_numrecs);
}

static inline void xfs_btree_set_numrecs(struct xfs_btree_block *block,
		__uint16_t numrecs)
{
	block->bb_numrecs = cpu_to_be16(numrecs);
}

static inline int xfs_btree_get_level(struct xfs_btree_block *block)
{
	return be16_to_cpu(block->bb_level);
}


/*
 * Min and max functions for extlen, agblock, fileoff, and filblks types.
 */
#define	XFS_EXTLEN_MIN(a,b)	min_t(xfs_extlen_t, (a), (b))
#define	XFS_EXTLEN_MAX(a,b)	max_t(xfs_extlen_t, (a), (b))
#define	XFS_AGBLOCK_MIN(a,b)	min_t(xfs_agblock_t, (a), (b))
#define	XFS_AGBLOCK_MAX(a,b)	max_t(xfs_agblock_t, (a), (b))
#define	XFS_FILEOFF_MIN(a,b)	min_t(xfs_fileoff_t, (a), (b))
#define	XFS_FILEOFF_MAX(a,b)	max_t(xfs_fileoff_t, (a), (b))
#define	XFS_FILBLKS_MIN(a,b)	min_t(xfs_filblks_t, (a), (b))
#define	XFS_FILBLKS_MAX(a,b)	max_t(xfs_filblks_t, (a), (b))

#define	XFS_FSB_SANITY_CHECK(mp,fsb)	\
	(XFS_FSB_TO_AGNO(mp, fsb) < mp->m_sb.sb_agcount && \
		XFS_FSB_TO_AGBNO(mp, fsb) < mp->m_sb.sb_agblocks)

/*
 * Trace hooks.  Currently not implemented as they need to be ported
 * over to the generic tracing functionality, which is some effort.
 *
 * i,j = integer (32 bit)
 * b = btree block buffer (xfs_buf_t)
 * p = btree ptr
 * r = btree record
 * k = btree key
 */
#define	XFS_BTREE_TRACE_ARGBI(c, b, i)
#define	XFS_BTREE_TRACE_ARGBII(c, b, i, j)
#define	XFS_BTREE_TRACE_ARGI(c, i)
#define	XFS_BTREE_TRACE_ARGIPK(c, i, p, s)
#define	XFS_BTREE_TRACE_ARGIPR(c, i, p, r)
#define	XFS_BTREE_TRACE_ARGIK(c, i, k)
#define XFS_BTREE_TRACE_ARGR(c, r)
#define	XFS_BTREE_TRACE_CURSOR(c, t)

#endif	/* __XFS_BTREE_H__ */<|MERGE_RESOLUTION|>--- conflicted
+++ resolved
@@ -27,76 +27,6 @@
 extern kmem_zone_t	*xfs_btree_cur_zone;
 
 /*
-<<<<<<< HEAD
- * This nonsense is to make -wlint happy.
- */
-#define	XFS_LOOKUP_EQ	((xfs_lookup_t)XFS_LOOKUP_EQi)
-#define	XFS_LOOKUP_LE	((xfs_lookup_t)XFS_LOOKUP_LEi)
-#define	XFS_LOOKUP_GE	((xfs_lookup_t)XFS_LOOKUP_GEi)
-
-#define	XFS_BTNUM_BNO	((xfs_btnum_t)XFS_BTNUM_BNOi)
-#define	XFS_BTNUM_CNT	((xfs_btnum_t)XFS_BTNUM_CNTi)
-#define	XFS_BTNUM_BMAP	((xfs_btnum_t)XFS_BTNUM_BMAPi)
-#define	XFS_BTNUM_INO	((xfs_btnum_t)XFS_BTNUM_INOi)
-
-/*
- * Generic btree header.
- *
- * This is a combination of the actual format used on disk for short and long
- * format btrees.  The first three fields are shared by both format, but the
- * pointers are different and should be used with care.
- *
- * To get the size of the actual short or long form headers please use the size
- * macros below.  Never use sizeof(xfs_btree_block).
- *
- * The blkno, crc, lsn, owner and uuid fields are only available in filesystems
- * with the crc feature bit, and all accesses to them must be conditional on
- * that flag.
- */
-struct xfs_btree_block {
-	__be32		bb_magic;	/* magic number for block type */
-	__be16		bb_level;	/* 0 is a leaf */
-	__be16		bb_numrecs;	/* current # of data records */
-	union {
-		struct {
-			__be32		bb_leftsib;
-			__be32		bb_rightsib;
-
-			__be64		bb_blkno;
-			__be64		bb_lsn;
-			uuid_t		bb_uuid;
-			__be32		bb_owner;
-			__le32		bb_crc;
-		} s;			/* short form pointers */
-		struct	{
-			__be64		bb_leftsib;
-			__be64		bb_rightsib;
-
-			__be64		bb_blkno;
-			__be64		bb_lsn;
-			uuid_t		bb_uuid;
-			__be64		bb_owner;
-			__le32		bb_crc;
-			__be32		bb_pad; /* padding for alignment */
-		} l;			/* long form pointers */
-	} bb_u;				/* rest */
-};
-
-#define XFS_BTREE_SBLOCK_LEN	16	/* size of a short form block */
-#define XFS_BTREE_LBLOCK_LEN	24	/* size of a long form block */
-
-/* sizes of CRC enabled btree blocks */
-#define XFS_BTREE_SBLOCK_CRC_LEN	(XFS_BTREE_SBLOCK_LEN + 40)
-#define XFS_BTREE_LBLOCK_CRC_LEN	(XFS_BTREE_LBLOCK_LEN + 48)
-
-#define XFS_BTREE_SBLOCK_CRC_OFF \
-	offsetof(struct xfs_btree_block, bb_u.s.bb_crc)
-#define XFS_BTREE_LBLOCK_CRC_OFF \
-	offsetof(struct xfs_btree_block, bb_u.l.bb_crc)
-
-/*
-=======
->>>>>>> d8ec26d7
  * Generic key, ptr and record wrapper structures.
  *
  * These are disk format structures, and are converted where necessary
