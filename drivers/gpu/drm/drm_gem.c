/*
 * Copyright © 2008 Intel Corporation
 *
 * Permission is hereby granted, free of charge, to any person obtaining a
 * copy of this software and associated documentation files (the "Software"),
 * to deal in the Software without restriction, including without limitation
 * the rights to use, copy, modify, merge, publish, distribute, sublicense,
 * and/or sell copies of the Software, and to permit persons to whom the
 * Software is furnished to do so, subject to the following conditions:
 *
 * The above copyright notice and this permission notice (including the next
 * paragraph) shall be included in all copies or substantial portions of the
 * Software.
 *
 * THE SOFTWARE IS PROVIDED "AS IS", WITHOUT WARRANTY OF ANY KIND, EXPRESS OR
 * IMPLIED, INCLUDING BUT NOT LIMITED TO THE WARRANTIES OF MERCHANTABILITY,
 * FITNESS FOR A PARTICULAR PURPOSE AND NONINFRINGEMENT.  IN NO EVENT SHALL
 * THE AUTHORS OR COPYRIGHT HOLDERS BE LIABLE FOR ANY CLAIM, DAMAGES OR OTHER
 * LIABILITY, WHETHER IN AN ACTION OF CONTRACT, TORT OR OTHERWISE, ARISING
 * FROM, OUT OF OR IN CONNECTION WITH THE SOFTWARE OR THE USE OR OTHER DEALINGS
 * IN THE SOFTWARE.
 *
 * Authors:
 *    Eric Anholt <eric@anholt.net>
 *
 */

#include <linux/types.h>
#include <linux/slab.h>
#include <linux/mm.h>
#include <linux/uaccess.h>
#include <linux/fs.h>
#include <linux/file.h>
#include <linux/module.h>
#include <linux/mman.h>
#include <linux/pagemap.h>
#include <linux/shmem_fs.h>
#include <linux/dma-buf.h>
#include <linux/mem_encrypt.h>
#include <linux/pagevec.h>

#include <drm/drm.h>
#include <drm/drm_device.h>
#include <drm/drm_drv.h>
#include <drm/drm_file.h>
#include <drm/drm_gem.h>
#include <drm/drm_managed.h>
#include <drm/drm_print.h>
#include <drm/drm_vma_manager.h>

#include "drm_internal.h"

/** @file drm_gem.c
 *
 * This file provides some of the base ioctls and library routines for
 * the graphics memory manager implemented by each device driver.
 *
 * Because various devices have different requirements in terms of
 * synchronization and migration strategies, implementing that is left up to
 * the driver, and all that the general API provides should be generic --
 * allocating objects, reading/writing data with the cpu, freeing objects.
 * Even there, platform-dependent optimizations for reading/writing data with
 * the CPU mean we'll likely hook those out to driver-specific calls.  However,
 * the DRI2 implementation wants to have at least allocate/mmap be generic.
 *
 * The goal was to have swap-backed object allocation managed through
 * struct file.  However, file descriptors as handles to a struct file have
 * two major failings:
 * - Process limits prevent more than 1024 or so being used at a time by
 *   default.
 * - Inability to allocate high fds will aggravate the X Server's select()
 *   handling, and likely that of many GL client applications as well.
 *
 * This led to a plan of using our own integer IDs (called handles, following
 * DRM terminology) to mimic fds, and implement the fd syscalls we need as
 * ioctls.  The objects themselves will still include the struct file so
 * that we can transition to fds if the required kernel infrastructure shows
 * up at a later date, and as our interface with shmfs for memory allocation.
 */

static void
drm_gem_init_release(struct drm_device *dev, void *ptr)
{
	drm_vma_offset_manager_destroy(dev->vma_offset_manager);
}

/**
 * drm_gem_init - Initialize the GEM device fields
 * @dev: drm_devic structure to initialize
 */
int
drm_gem_init(struct drm_device *dev)
{
	struct drm_vma_offset_manager *vma_offset_manager;

	mutex_init(&dev->object_name_lock);
	idr_init_base(&dev->object_name_idr, 1);

	vma_offset_manager = drmm_kzalloc(dev, sizeof(*vma_offset_manager),
					  GFP_KERNEL);
	if (!vma_offset_manager) {
		DRM_ERROR("out of memory\n");
		return -ENOMEM;
	}

	dev->vma_offset_manager = vma_offset_manager;
	drm_vma_offset_manager_init(vma_offset_manager,
				    DRM_FILE_PAGE_OFFSET_START,
				    DRM_FILE_PAGE_OFFSET_SIZE);

	return drmm_add_action(dev, drm_gem_init_release, NULL);
}

/**
 * drm_gem_object_init - initialize an allocated shmem-backed GEM object
 * @dev: drm_device the object should be initialized for
 * @obj: drm_gem_object to initialize
 * @size: object size
 *
 * Initialize an already allocated GEM object of the specified size with
 * shmfs backing store.
 */
int drm_gem_object_init(struct drm_device *dev,
			struct drm_gem_object *obj, size_t size)
{
	struct file *filp;

	drm_gem_private_object_init(dev, obj, size);

	filp = shmem_file_setup("drm mm object", size, VM_NORESERVE);
	if (IS_ERR(filp))
		return PTR_ERR(filp);

	obj->filp = filp;

	return 0;
}
EXPORT_SYMBOL(drm_gem_object_init);

/**
 * drm_gem_private_object_init - initialize an allocated private GEM object
 * @dev: drm_device the object should be initialized for
 * @obj: drm_gem_object to initialize
 * @size: object size
 *
 * Initialize an already allocated GEM object of the specified size with
 * no GEM provided backing store. Instead the caller is responsible for
 * backing the object and handling it.
 */
void drm_gem_private_object_init(struct drm_device *dev,
				 struct drm_gem_object *obj, size_t size)
{
	BUG_ON((size & (PAGE_SIZE - 1)) != 0);

	obj->dev = dev;
	obj->filp = NULL;

	kref_init(&obj->refcount);
	obj->handle_count = 0;
	obj->size = size;
	dma_resv_init(&obj->_resv);
	if (!obj->resv)
		obj->resv = &obj->_resv;

	drm_vma_node_reset(&obj->vma_node);
}
EXPORT_SYMBOL(drm_gem_private_object_init);

static void
drm_gem_remove_prime_handles(struct drm_gem_object *obj, struct drm_file *filp)
{
	/*
	 * Note: obj->dma_buf can't disappear as long as we still hold a
	 * handle reference in obj->handle_count.
	 */
	mutex_lock(&filp->prime.lock);
	if (obj->dma_buf) {
		drm_prime_remove_buf_handle_locked(&filp->prime,
						   obj->dma_buf);
	}
	mutex_unlock(&filp->prime.lock);
}

/**
 * drm_gem_object_handle_free - release resources bound to userspace handles
 * @obj: GEM object to clean up.
 *
 * Called after the last handle to the object has been closed
 *
 * Removes any name for the object. Note that this must be
 * called before drm_gem_object_free or we'll be touching
 * freed memory
 */
static void drm_gem_object_handle_free(struct drm_gem_object *obj)
{
	struct drm_device *dev = obj->dev;

	/* Remove any name for this object */
	if (obj->name) {
		idr_remove(&dev->object_name_idr, obj->name);
		obj->name = 0;
	}
}

static void drm_gem_object_exported_dma_buf_free(struct drm_gem_object *obj)
{
	/* Unbreak the reference cycle if we have an exported dma_buf. */
	if (obj->dma_buf) {
		dma_buf_put(obj->dma_buf);
		obj->dma_buf = NULL;
	}
}

static void
drm_gem_object_handle_put_unlocked(struct drm_gem_object *obj)
{
	struct drm_device *dev = obj->dev;
	bool final = false;

	if (WARN_ON(READ_ONCE(obj->handle_count) == 0))
		return;

	/*
	* Must bump handle count first as this may be the last
	* ref, in which case the object would disappear before we
	* checked for a name
	*/

	mutex_lock(&dev->object_name_lock);
	if (--obj->handle_count == 0) {
		drm_gem_object_handle_free(obj);
		drm_gem_object_exported_dma_buf_free(obj);
		final = true;
	}
	mutex_unlock(&dev->object_name_lock);

	if (final)
		drm_gem_object_put(obj);
}

/*
 * Called at device or object close to release the file's
 * handle references on objects.
 */
static int
drm_gem_object_release_handle(int id, void *ptr, void *data)
{
	struct drm_file *file_priv = data;
	struct drm_gem_object *obj = ptr;

	if (obj->funcs->close)
		obj->funcs->close(obj, file_priv);

	drm_gem_remove_prime_handles(obj, file_priv);
	drm_vma_node_revoke(&obj->vma_node, file_priv);

	drm_gem_object_handle_put_unlocked(obj);

	return 0;
}

/**
 * drm_gem_handle_delete - deletes the given file-private handle
 * @filp: drm file-private structure to use for the handle look up
 * @handle: userspace handle to delete
 *
 * Removes the GEM handle from the @filp lookup table which has been added with
 * drm_gem_handle_create(). If this is the last handle also cleans up linked
 * resources like GEM names.
 */
int
drm_gem_handle_delete(struct drm_file *filp, u32 handle)
{
	struct drm_gem_object *obj;

	spin_lock(&filp->table_lock);

	/* Check if we currently have a reference on the object */
	obj = idr_replace(&filp->object_idr, NULL, handle);
	spin_unlock(&filp->table_lock);
	if (IS_ERR_OR_NULL(obj))
		return -EINVAL;

	/* Release driver's reference and decrement refcount. */
	drm_gem_object_release_handle(handle, obj, filp);

	/* And finally make the handle available for future allocations. */
	spin_lock(&filp->table_lock);
	idr_remove(&filp->object_idr, handle);
	spin_unlock(&filp->table_lock);

	return 0;
}
EXPORT_SYMBOL(drm_gem_handle_delete);

/**
 * drm_gem_dumb_map_offset - return the fake mmap offset for a gem object
 * @file: drm file-private structure containing the gem object
 * @dev: corresponding drm_device
 * @handle: gem object handle
 * @offset: return location for the fake mmap offset
 *
 * This implements the &drm_driver.dumb_map_offset kms driver callback for
 * drivers which use gem to manage their backing storage.
 *
 * Returns:
 * 0 on success or a negative error code on failure.
 */
int drm_gem_dumb_map_offset(struct drm_file *file, struct drm_device *dev,
			    u32 handle, u64 *offset)
{
	struct drm_gem_object *obj;
	int ret;

	obj = drm_gem_object_lookup(file, handle);
	if (!obj)
		return -ENOENT;

	/* Don't allow imported objects to be mapped */
	if (obj->import_attach) {
		ret = -EINVAL;
		goto out;
	}

	ret = drm_gem_create_mmap_offset(obj);
	if (ret)
		goto out;

	*offset = drm_vma_node_offset_addr(&obj->vma_node);
out:
	drm_gem_object_put(obj);

	return ret;
}
EXPORT_SYMBOL_GPL(drm_gem_dumb_map_offset);

/**
 * drm_gem_dumb_destroy - dumb fb callback helper for gem based drivers
 * @file: drm file-private structure to remove the dumb handle from
 * @dev: corresponding drm_device
 * @handle: the dumb handle to remove
 *
 * This implements the &drm_driver.dumb_destroy kms driver callback for drivers
 * which use gem to manage their backing storage.
 */
int drm_gem_dumb_destroy(struct drm_file *file,
			 struct drm_device *dev,
			 uint32_t handle)
{
	return drm_gem_handle_delete(file, handle);
}
EXPORT_SYMBOL(drm_gem_dumb_destroy);

/**
 * drm_gem_handle_create_tail - internal functions to create a handle
 * @file_priv: drm file-private structure to register the handle for
 * @obj: object to register
 * @handlep: pointer to return the created handle to the caller
 *
 * This expects the &drm_device.object_name_lock to be held already and will
 * drop it before returning. Used to avoid races in establishing new handles
 * when importing an object from either an flink name or a dma-buf.
 *
 * Handles must be release again through drm_gem_handle_delete(). This is done
 * when userspace closes @file_priv for all attached handles, or through the
 * GEM_CLOSE ioctl for individual handles.
 */
int
drm_gem_handle_create_tail(struct drm_file *file_priv,
			   struct drm_gem_object *obj,
			   u32 *handlep)
{
	struct drm_device *dev = obj->dev;
	u32 handle;
	int ret;

	WARN_ON(!mutex_is_locked(&dev->object_name_lock));
	if (obj->handle_count++ == 0)
		drm_gem_object_get(obj);

	/*
	 * Get the user-visible handle using idr.  Preload and perform
	 * allocation under our spinlock.
	 */
	idr_preload(GFP_KERNEL);
	spin_lock(&file_priv->table_lock);

	ret = idr_alloc(&file_priv->object_idr, obj, 1, 0, GFP_NOWAIT);

	spin_unlock(&file_priv->table_lock);
	idr_preload_end();

	mutex_unlock(&dev->object_name_lock);
	if (ret < 0)
		goto err_unref;

	handle = ret;

	ret = drm_vma_node_allow(&obj->vma_node, file_priv);
	if (ret)
		goto err_remove;

	if (obj->funcs->open) {
		ret = obj->funcs->open(obj, file_priv);
		if (ret)
			goto err_revoke;
	}

	*handlep = handle;
	return 0;

err_revoke:
	drm_vma_node_revoke(&obj->vma_node, file_priv);
err_remove:
	spin_lock(&file_priv->table_lock);
	idr_remove(&file_priv->object_idr, handle);
	spin_unlock(&file_priv->table_lock);
err_unref:
	drm_gem_object_handle_put_unlocked(obj);
	return ret;
}

/**
 * drm_gem_handle_create - create a gem handle for an object
 * @file_priv: drm file-private structure to register the handle for
 * @obj: object to register
 * @handlep: pointer to return the created handle to the caller
 *
 * Create a handle for this object. This adds a handle reference to the object,
 * which includes a regular reference count. Callers will likely want to
 * dereference the object afterwards.
 *
 * Since this publishes @obj to userspace it must be fully set up by this point,
 * drivers must call this last in their buffer object creation callbacks.
 */
int drm_gem_handle_create(struct drm_file *file_priv,
			  struct drm_gem_object *obj,
			  u32 *handlep)
{
	mutex_lock(&obj->dev->object_name_lock);

	return drm_gem_handle_create_tail(file_priv, obj, handlep);
}
EXPORT_SYMBOL(drm_gem_handle_create);


/**
 * drm_gem_free_mmap_offset - release a fake mmap offset for an object
 * @obj: obj in question
 *
 * This routine frees fake offsets allocated by drm_gem_create_mmap_offset().
 *
 * Note that drm_gem_object_release() already calls this function, so drivers
 * don't have to take care of releasing the mmap offset themselves when freeing
 * the GEM object.
 */
void
drm_gem_free_mmap_offset(struct drm_gem_object *obj)
{
	struct drm_device *dev = obj->dev;

	drm_vma_offset_remove(dev->vma_offset_manager, &obj->vma_node);
}
EXPORT_SYMBOL(drm_gem_free_mmap_offset);

/**
 * drm_gem_create_mmap_offset_size - create a fake mmap offset for an object
 * @obj: obj in question
 * @size: the virtual size
 *
 * GEM memory mapping works by handing back to userspace a fake mmap offset
 * it can use in a subsequent mmap(2) call.  The DRM core code then looks
 * up the object based on the offset and sets up the various memory mapping
 * structures.
 *
 * This routine allocates and attaches a fake offset for @obj, in cases where
 * the virtual size differs from the physical size (ie. &drm_gem_object.size).
 * Otherwise just use drm_gem_create_mmap_offset().
 *
 * This function is idempotent and handles an already allocated mmap offset
 * transparently. Drivers do not need to check for this case.
 */
int
drm_gem_create_mmap_offset_size(struct drm_gem_object *obj, size_t size)
{
	struct drm_device *dev = obj->dev;

	return drm_vma_offset_add(dev->vma_offset_manager, &obj->vma_node,
				  size / PAGE_SIZE);
}
EXPORT_SYMBOL(drm_gem_create_mmap_offset_size);

/**
 * drm_gem_create_mmap_offset - create a fake mmap offset for an object
 * @obj: obj in question
 *
 * GEM memory mapping works by handing back to userspace a fake mmap offset
 * it can use in a subsequent mmap(2) call.  The DRM core code then looks
 * up the object based on the offset and sets up the various memory mapping
 * structures.
 *
 * This routine allocates and attaches a fake offset for @obj.
 *
 * Drivers can call drm_gem_free_mmap_offset() before freeing @obj to release
 * the fake offset again.
 */
int drm_gem_create_mmap_offset(struct drm_gem_object *obj)
{
	return drm_gem_create_mmap_offset_size(obj, obj->size);
}
EXPORT_SYMBOL(drm_gem_create_mmap_offset);

/*
 * Move pages to appropriate lru and release the pagevec, decrementing the
 * ref count of those pages.
 */
static void drm_gem_check_release_pagevec(struct pagevec *pvec)
{
	check_move_unevictable_pages(pvec);
	__pagevec_release(pvec);
	cond_resched();
}

/**
 * drm_gem_get_pages - helper to allocate backing pages for a GEM object
 * from shmem
 * @obj: obj in question
 *
 * This reads the page-array of the shmem-backing storage of the given gem
 * object. An array of pages is returned. If a page is not allocated or
 * swapped-out, this will allocate/swap-in the required pages. Note that the
 * whole object is covered by the page-array and pinned in memory.
 *
 * Use drm_gem_put_pages() to release the array and unpin all pages.
 *
 * This uses the GFP-mask set on the shmem-mapping (see mapping_set_gfp_mask()).
 * If you require other GFP-masks, you have to do those allocations yourself.
 *
 * Note that you are not allowed to change gfp-zones during runtime. That is,
 * shmem_read_mapping_page_gfp() must be called with the same gfp_zone(gfp) as
 * set during initialization. If you have special zone constraints, set them
 * after drm_gem_object_init() via mapping_set_gfp_mask(). shmem-core takes care
 * to keep pages in the required zone during swap-in.
 *
 * This function is only valid on objects initialized with
 * drm_gem_object_init(), but not for those initialized with
 * drm_gem_private_object_init() only.
 */
struct page **drm_gem_get_pages(struct drm_gem_object *obj)
{
	struct address_space *mapping;
	struct page *p, **pages;
	struct pagevec pvec;
	int i, npages;


	if (WARN_ON(!obj->filp))
		return ERR_PTR(-EINVAL);

	/* This is the shared memory object that backs the GEM resource */
	mapping = obj->filp->f_mapping;

	/* We already BUG_ON() for non-page-aligned sizes in
	 * drm_gem_object_init(), so we should never hit this unless
	 * driver author is doing something really wrong:
	 */
	WARN_ON((obj->size & (PAGE_SIZE - 1)) != 0);

	npages = obj->size >> PAGE_SHIFT;

	pages = kvmalloc_array(npages, sizeof(struct page *), GFP_KERNEL);
	if (pages == NULL)
		return ERR_PTR(-ENOMEM);

	mapping_set_unevictable(mapping);

	for (i = 0; i < npages; i++) {
		p = shmem_read_mapping_page(mapping, i);
		if (IS_ERR(p))
			goto fail;
		pages[i] = p;

		/* Make sure shmem keeps __GFP_DMA32 allocated pages in the
		 * correct region during swapin. Note that this requires
		 * __GFP_DMA32 to be set in mapping_gfp_mask(inode->i_mapping)
		 * so shmem can relocate pages during swapin if required.
		 */
		BUG_ON(mapping_gfp_constraint(mapping, __GFP_DMA32) &&
				(page_to_pfn(p) >= 0x00100000UL));
	}

	return pages;

fail:
	mapping_clear_unevictable(mapping);
	pagevec_init(&pvec);
	while (i--) {
		if (!pagevec_add(&pvec, pages[i]))
			drm_gem_check_release_pagevec(&pvec);
	}
	if (pagevec_count(&pvec))
		drm_gem_check_release_pagevec(&pvec);

	kvfree(pages);
	return ERR_CAST(p);
}
EXPORT_SYMBOL(drm_gem_get_pages);

/**
 * drm_gem_put_pages - helper to free backing pages for a GEM object
 * @obj: obj in question
 * @pages: pages to free
 * @dirty: if true, pages will be marked as dirty
 * @accessed: if true, the pages will be marked as accessed
 */
void drm_gem_put_pages(struct drm_gem_object *obj, struct page **pages,
		bool dirty, bool accessed)
{
	int i, npages;
	struct address_space *mapping;
	struct pagevec pvec;

	mapping = file_inode(obj->filp)->i_mapping;
	mapping_clear_unevictable(mapping);

	/* We already BUG_ON() for non-page-aligned sizes in
	 * drm_gem_object_init(), so we should never hit this unless
	 * driver author is doing something really wrong:
	 */
	WARN_ON((obj->size & (PAGE_SIZE - 1)) != 0);

	npages = obj->size >> PAGE_SHIFT;

	pagevec_init(&pvec);
	for (i = 0; i < npages; i++) {
		if (!pages[i])
			continue;

		if (dirty)
			set_page_dirty(pages[i]);

		if (accessed)
			mark_page_accessed(pages[i]);

		/* Undo the reference we took when populating the table */
		if (!pagevec_add(&pvec, pages[i]))
			drm_gem_check_release_pagevec(&pvec);
	}
	if (pagevec_count(&pvec))
		drm_gem_check_release_pagevec(&pvec);

	kvfree(pages);
}
EXPORT_SYMBOL(drm_gem_put_pages);

static int objects_lookup(struct drm_file *filp, u32 *handle, int count,
			  struct drm_gem_object **objs)
{
	int i, ret = 0;
	struct drm_gem_object *obj;

	spin_lock(&filp->table_lock);

	for (i = 0; i < count; i++) {
		/* Check if we currently have a reference on the object */
		obj = idr_find(&filp->object_idr, handle[i]);
		if (!obj) {
			ret = -ENOENT;
			break;
		}
		drm_gem_object_get(obj);
		objs[i] = obj;
	}
	spin_unlock(&filp->table_lock);

	return ret;
}

/**
 * drm_gem_objects_lookup - look up GEM objects from an array of handles
 * @filp: DRM file private date
 * @bo_handles: user pointer to array of userspace handle
 * @count: size of handle array
 * @objs_out: returned pointer to array of drm_gem_object pointers
 *
 * Takes an array of userspace handles and returns a newly allocated array of
 * GEM objects.
 *
 * For a single handle lookup, use drm_gem_object_lookup().
 *
 * Returns:
 *
 * @objs filled in with GEM object pointers. Returned GEM objects need to be
 * released with drm_gem_object_put(). -ENOENT is returned on a lookup
 * failure. 0 is returned on success.
 *
 */
int drm_gem_objects_lookup(struct drm_file *filp, void __user *bo_handles,
			   int count, struct drm_gem_object ***objs_out)
{
	int ret;
	u32 *handles;
	struct drm_gem_object **objs;

	if (!count)
		return 0;

	objs = kvmalloc_array(count, sizeof(struct drm_gem_object *),
			     GFP_KERNEL | __GFP_ZERO);
	if (!objs)
		return -ENOMEM;

	*objs_out = objs;

	handles = kvmalloc_array(count, sizeof(u32), GFP_KERNEL);
	if (!handles) {
		ret = -ENOMEM;
		goto out;
	}

	if (copy_from_user(handles, bo_handles, count * sizeof(u32))) {
		ret = -EFAULT;
		DRM_DEBUG("Failed to copy in GEM handles\n");
		goto out;
	}

	ret = objects_lookup(filp, handles, count, objs);
out:
	kvfree(handles);
	return ret;

}
EXPORT_SYMBOL(drm_gem_objects_lookup);

/**
 * drm_gem_object_lookup - look up a GEM object from its handle
 * @filp: DRM file private date
 * @handle: userspace handle
 *
 * Returns:
 *
 * A reference to the object named by the handle if such exists on @filp, NULL
 * otherwise.
 *
 * If looking up an array of handles, use drm_gem_objects_lookup().
 */
struct drm_gem_object *
drm_gem_object_lookup(struct drm_file *filp, u32 handle)
{
	struct drm_gem_object *obj = NULL;

	objects_lookup(filp, &handle, 1, &obj);
	return obj;
}
EXPORT_SYMBOL(drm_gem_object_lookup);

/**
 * drm_gem_dma_resv_wait - Wait on GEM object's reservation's objects
 * shared and/or exclusive fences.
 * @filep: DRM file private date
 * @handle: userspace handle
 * @wait_all: if true, wait on all fences, else wait on just exclusive fence
 * @timeout: timeout value in jiffies or zero to return immediately
 *
 * Returns:
 *
 * Returns -ERESTARTSYS if interrupted, 0 if the wait timed out, or
 * greater than 0 on success.
 */
long drm_gem_dma_resv_wait(struct drm_file *filep, u32 handle,
				    bool wait_all, unsigned long timeout)
{
	long ret;
	struct drm_gem_object *obj;

	obj = drm_gem_object_lookup(filep, handle);
	if (!obj) {
		DRM_DEBUG("Failed to look up GEM BO %d\n", handle);
		return -EINVAL;
	}

	ret = dma_resv_wait_timeout_rcu(obj->resv, wait_all,
						  true, timeout);
	if (ret == 0)
		ret = -ETIME;
	else if (ret > 0)
		ret = 0;

	drm_gem_object_put(obj);

	return ret;
}
EXPORT_SYMBOL(drm_gem_dma_resv_wait);

/**
 * drm_gem_close_ioctl - implementation of the GEM_CLOSE ioctl
 * @dev: drm_device
 * @data: ioctl data
 * @file_priv: drm file-private structure
 *
 * Releases the handle to an mm object.
 */
int
drm_gem_close_ioctl(struct drm_device *dev, void *data,
		    struct drm_file *file_priv)
{
	struct drm_gem_close *args = data;
	int ret;

	if (!drm_core_check_feature(dev, DRIVER_GEM))
		return -EOPNOTSUPP;

	ret = drm_gem_handle_delete(file_priv, args->handle);

	return ret;
}

/**
 * drm_gem_flink_ioctl - implementation of the GEM_FLINK ioctl
 * @dev: drm_device
 * @data: ioctl data
 * @file_priv: drm file-private structure
 *
 * Create a global name for an object, returning the name.
 *
 * Note that the name does not hold a reference; when the object
 * is freed, the name goes away.
 */
int
drm_gem_flink_ioctl(struct drm_device *dev, void *data,
		    struct drm_file *file_priv)
{
	struct drm_gem_flink *args = data;
	struct drm_gem_object *obj;
	int ret;

	if (!drm_core_check_feature(dev, DRIVER_GEM))
		return -EOPNOTSUPP;

	obj = drm_gem_object_lookup(file_priv, args->handle);
	if (obj == NULL)
		return -ENOENT;

	mutex_lock(&dev->object_name_lock);
	/* prevent races with concurrent gem_close. */
	if (obj->handle_count == 0) {
		ret = -ENOENT;
		goto err;
	}

	if (!obj->name) {
		ret = idr_alloc(&dev->object_name_idr, obj, 1, 0, GFP_KERNEL);
		if (ret < 0)
			goto err;

		obj->name = ret;
	}

	args->name = (uint64_t) obj->name;
	ret = 0;

err:
	mutex_unlock(&dev->object_name_lock);
	drm_gem_object_put(obj);
	return ret;
}

/**
 * drm_gem_open - implementation of the GEM_OPEN ioctl
 * @dev: drm_device
 * @data: ioctl data
 * @file_priv: drm file-private structure
 *
 * Open an object using the global name, returning a handle and the size.
 *
 * This handle (of course) holds a reference to the object, so the object
 * will not go away until the handle is deleted.
 */
int
drm_gem_open_ioctl(struct drm_device *dev, void *data,
		   struct drm_file *file_priv)
{
	struct drm_gem_open *args = data;
	struct drm_gem_object *obj;
	int ret;
	u32 handle;

	if (!drm_core_check_feature(dev, DRIVER_GEM))
		return -EOPNOTSUPP;

	mutex_lock(&dev->object_name_lock);
	obj = idr_find(&dev->object_name_idr, (int) args->name);
	if (obj) {
		drm_gem_object_get(obj);
	} else {
		mutex_unlock(&dev->object_name_lock);
		return -ENOENT;
	}

	/* drm_gem_handle_create_tail unlocks dev->object_name_lock. */
	ret = drm_gem_handle_create_tail(file_priv, obj, &handle);
	if (ret)
		goto err;

	args->handle = handle;
	args->size = obj->size;

err:
	drm_gem_object_put(obj);
	return ret;
}

/**
 * gem_gem_open - initalizes GEM file-private structures at devnode open time
 * @dev: drm_device which is being opened by userspace
 * @file_private: drm file-private structure to set up
 *
 * Called at device open time, sets up the structure for handling refcounting
 * of mm objects.
 */
void
drm_gem_open(struct drm_device *dev, struct drm_file *file_private)
{
	idr_init_base(&file_private->object_idr, 1);
	spin_lock_init(&file_private->table_lock);
}

/**
 * drm_gem_release - release file-private GEM resources
 * @dev: drm_device which is being closed by userspace
 * @file_private: drm file-private structure to clean up
 *
 * Called at close time when the filp is going away.
 *
 * Releases any remaining references on objects by this filp.
 */
void
drm_gem_release(struct drm_device *dev, struct drm_file *file_private)
{
	idr_for_each(&file_private->object_idr,
		     &drm_gem_object_release_handle, file_private);
	idr_destroy(&file_private->object_idr);
}

/**
 * drm_gem_object_release - release GEM buffer object resources
 * @obj: GEM buffer object
 *
 * This releases any structures and resources used by @obj and is the invers of
 * drm_gem_object_init().
 */
void
drm_gem_object_release(struct drm_gem_object *obj)
{
	WARN_ON(obj->dma_buf);

	if (obj->filp)
		fput(obj->filp);

	dma_resv_fini(&obj->_resv);
	drm_gem_free_mmap_offset(obj);
}
EXPORT_SYMBOL(drm_gem_object_release);

/**
 * drm_gem_object_free - free a GEM object
 * @kref: kref of the object to free
 *
 * Called after the last reference to the object has been lost.
 *
 * Frees the object
 */
void
drm_gem_object_free(struct kref *kref)
{
	struct drm_gem_object *obj =
		container_of(kref, struct drm_gem_object, refcount);

	if (WARN_ON(!obj->funcs->free))
		return;

	obj->funcs->free(obj);
}
EXPORT_SYMBOL(drm_gem_object_free);

/**
 * drm_gem_object_put_locked - release a GEM buffer object reference
 * @obj: GEM buffer object
 *
 * This releases a reference to @obj. Callers must hold the
 * &drm_device.struct_mutex lock when calling this function, even when the
 * driver doesn't use &drm_device.struct_mutex for anything.
 *
 * For drivers not encumbered with legacy locking use
 * drm_gem_object_put() instead.
 */
void
drm_gem_object_put_locked(struct drm_gem_object *obj)
{
	if (obj) {
		WARN_ON(!mutex_is_locked(&obj->dev->struct_mutex));

		kref_put(&obj->refcount, drm_gem_object_free);
	}
}
EXPORT_SYMBOL(drm_gem_object_put_locked);

/**
 * drm_gem_vm_open - vma->ops->open implementation for GEM
 * @vma: VM area structure
 *
 * This function implements the #vm_operations_struct open() callback for GEM
 * drivers. This must be used together with drm_gem_vm_close().
 */
void drm_gem_vm_open(struct vm_area_struct *vma)
{
	struct drm_gem_object *obj = vma->vm_private_data;

	drm_gem_object_get(obj);
}
EXPORT_SYMBOL(drm_gem_vm_open);

/**
 * drm_gem_vm_close - vma->ops->close implementation for GEM
 * @vma: VM area structure
 *
 * This function implements the #vm_operations_struct close() callback for GEM
 * drivers. This must be used together with drm_gem_vm_open().
 */
void drm_gem_vm_close(struct vm_area_struct *vma)
{
	struct drm_gem_object *obj = vma->vm_private_data;

	drm_gem_object_put(obj);
}
EXPORT_SYMBOL(drm_gem_vm_close);

/**
 * drm_gem_mmap_obj - memory map a GEM object
 * @obj: the GEM object to map
 * @obj_size: the object size to be mapped, in bytes
 * @vma: VMA for the area to be mapped
 *
 * Set up the VMA to prepare mapping of the GEM object using the GEM object's
 * vm_ops. Depending on their requirements, GEM objects can either
 * provide a fault handler in their vm_ops (in which case any accesses to
 * the object will be trapped, to perform migration, GTT binding, surface
 * register allocation, or performance monitoring), or mmap the buffer memory
 * synchronously after calling drm_gem_mmap_obj.
 *
 * This function is mainly intended to implement the DMABUF mmap operation, when
 * the GEM object is not looked up based on its fake offset. To implement the
 * DRM mmap operation, drivers should use the drm_gem_mmap() function.
 *
 * drm_gem_mmap_obj() assumes the user is granted access to the buffer while
 * drm_gem_mmap() prevents unprivileged users from mapping random objects. So
 * callers must verify access restrictions before calling this helper.
 *
 * Return 0 or success or -EINVAL if the object size is smaller than the VMA
 * size, or if no vm_ops are provided.
 */
int drm_gem_mmap_obj(struct drm_gem_object *obj, unsigned long obj_size,
		     struct vm_area_struct *vma)
{
	int ret;

	/* Check for valid size. */
	if (obj_size < vma->vm_end - vma->vm_start)
		return -EINVAL;

	/* Take a ref for this mapping of the object, so that the fault
	 * handler can dereference the mmap offset's pointer to the object.
	 * This reference is cleaned up by the corresponding vm_close
	 * (which should happen whether the vma was created by this call, or
	 * by a vm_open due to mremap or partial unmap or whatever).
	 */
	drm_gem_object_get(obj);

<<<<<<< HEAD
	if (obj->funcs->mmap) {
=======
	vma->vm_private_data = obj;

	if (obj->funcs && obj->funcs->mmap) {
>>>>>>> 3cea11cd
		ret = obj->funcs->mmap(obj, vma);
		if (ret) {
			drm_gem_object_put(obj);
			return ret;
		}
		WARN_ON(!(vma->vm_flags & VM_DONTEXPAND));
	} else {
		if (obj->funcs->vm_ops)
			vma->vm_ops = obj->funcs->vm_ops;
		else {
			drm_gem_object_put(obj);
			return -EINVAL;
		}

		vma->vm_flags |= VM_IO | VM_PFNMAP | VM_DONTEXPAND | VM_DONTDUMP;
		vma->vm_page_prot = pgprot_writecombine(vm_get_page_prot(vma->vm_flags));
		vma->vm_page_prot = pgprot_decrypted(vma->vm_page_prot);
	}

	return 0;
}
EXPORT_SYMBOL(drm_gem_mmap_obj);

/**
 * drm_gem_mmap - memory map routine for GEM objects
 * @filp: DRM file pointer
 * @vma: VMA for the area to be mapped
 *
 * If a driver supports GEM object mapping, mmap calls on the DRM file
 * descriptor will end up here.
 *
 * Look up the GEM object based on the offset passed in (vma->vm_pgoff will
 * contain the fake offset we created when the GTT map ioctl was called on
 * the object) and map it with a call to drm_gem_mmap_obj().
 *
 * If the caller is not granted access to the buffer object, the mmap will fail
 * with EACCES. Please see the vma manager for more information.
 */
int drm_gem_mmap(struct file *filp, struct vm_area_struct *vma)
{
	struct drm_file *priv = filp->private_data;
	struct drm_device *dev = priv->minor->dev;
	struct drm_gem_object *obj = NULL;
	struct drm_vma_offset_node *node;
	int ret;

	if (drm_dev_is_unplugged(dev))
		return -ENODEV;

	drm_vma_offset_lock_lookup(dev->vma_offset_manager);
	node = drm_vma_offset_exact_lookup_locked(dev->vma_offset_manager,
						  vma->vm_pgoff,
						  vma_pages(vma));
	if (likely(node)) {
		obj = container_of(node, struct drm_gem_object, vma_node);
		/*
		 * When the object is being freed, after it hits 0-refcnt it
		 * proceeds to tear down the object. In the process it will
		 * attempt to remove the VMA offset and so acquire this
		 * mgr->vm_lock.  Therefore if we find an object with a 0-refcnt
		 * that matches our range, we know it is in the process of being
		 * destroyed and will be freed as soon as we release the lock -
		 * so we have to check for the 0-refcnted object and treat it as
		 * invalid.
		 */
		if (!kref_get_unless_zero(&obj->refcount))
			obj = NULL;
	}
	drm_vma_offset_unlock_lookup(dev->vma_offset_manager);

	if (!obj)
		return -EINVAL;

	if (!drm_vma_node_is_allowed(node, priv)) {
		drm_gem_object_put(obj);
		return -EACCES;
	}

	if (node->readonly) {
		if (vma->vm_flags & VM_WRITE) {
			drm_gem_object_put(obj);
			return -EINVAL;
		}

		vma->vm_flags &= ~VM_MAYWRITE;
	}

	ret = drm_gem_mmap_obj(obj, drm_vma_node_size(node) << PAGE_SHIFT,
			       vma);

	drm_gem_object_put(obj);

	return ret;
}
EXPORT_SYMBOL(drm_gem_mmap);

void drm_gem_print_info(struct drm_printer *p, unsigned int indent,
			const struct drm_gem_object *obj)
{
	drm_printf_indent(p, indent, "name=%d\n", obj->name);
	drm_printf_indent(p, indent, "refcount=%u\n",
			  kref_read(&obj->refcount));
	drm_printf_indent(p, indent, "start=%08lx\n",
			  drm_vma_node_start(&obj->vma_node));
	drm_printf_indent(p, indent, "size=%zu\n", obj->size);
	drm_printf_indent(p, indent, "imported=%s\n",
			  obj->import_attach ? "yes" : "no");

	if (obj->funcs->print_info)
		obj->funcs->print_info(p, indent, obj);
}

int drm_gem_pin(struct drm_gem_object *obj)
{
	if (obj->funcs->pin)
		return obj->funcs->pin(obj);
	else
		return 0;
}

void drm_gem_unpin(struct drm_gem_object *obj)
{
	if (obj->funcs->unpin)
		obj->funcs->unpin(obj);
}

void *drm_gem_vmap(struct drm_gem_object *obj)
{
	void *vaddr;

	if (obj->funcs->vmap)
		vaddr = obj->funcs->vmap(obj);
	else
		vaddr = ERR_PTR(-EOPNOTSUPP);

	if (!vaddr)
		vaddr = ERR_PTR(-ENOMEM);

	return vaddr;
}

void drm_gem_vunmap(struct drm_gem_object *obj, void *vaddr)
{
	if (!vaddr)
		return;

	if (obj->funcs->vunmap)
		obj->funcs->vunmap(obj, vaddr);
}

/**
 * drm_gem_lock_reservations - Sets up the ww context and acquires
 * the lock on an array of GEM objects.
 *
 * Once you've locked your reservations, you'll want to set up space
 * for your shared fences (if applicable), submit your job, then
 * drm_gem_unlock_reservations().
 *
 * @objs: drm_gem_objects to lock
 * @count: Number of objects in @objs
 * @acquire_ctx: struct ww_acquire_ctx that will be initialized as
 * part of tracking this set of locked reservations.
 */
int
drm_gem_lock_reservations(struct drm_gem_object **objs, int count,
			  struct ww_acquire_ctx *acquire_ctx)
{
	int contended = -1;
	int i, ret;

	ww_acquire_init(acquire_ctx, &reservation_ww_class);

retry:
	if (contended != -1) {
		struct drm_gem_object *obj = objs[contended];

		ret = dma_resv_lock_slow_interruptible(obj->resv,
								 acquire_ctx);
		if (ret) {
			ww_acquire_done(acquire_ctx);
			return ret;
		}
	}

	for (i = 0; i < count; i++) {
		if (i == contended)
			continue;

		ret = dma_resv_lock_interruptible(objs[i]->resv,
							    acquire_ctx);
		if (ret) {
			int j;

			for (j = 0; j < i; j++)
				dma_resv_unlock(objs[j]->resv);

			if (contended != -1 && contended >= i)
				dma_resv_unlock(objs[contended]->resv);

			if (ret == -EDEADLK) {
				contended = i;
				goto retry;
			}

			ww_acquire_done(acquire_ctx);
			return ret;
		}
	}

	ww_acquire_done(acquire_ctx);

	return 0;
}
EXPORT_SYMBOL(drm_gem_lock_reservations);

void
drm_gem_unlock_reservations(struct drm_gem_object **objs, int count,
			    struct ww_acquire_ctx *acquire_ctx)
{
	int i;

	for (i = 0; i < count; i++)
		dma_resv_unlock(objs[i]->resv);

	ww_acquire_fini(acquire_ctx);
}
EXPORT_SYMBOL(drm_gem_unlock_reservations);

/**
 * drm_gem_fence_array_add - Adds the fence to an array of fences to be
 * waited on, deduplicating fences from the same context.
 *
 * @fence_array: array of dma_fence * for the job to block on.
 * @fence: the dma_fence to add to the list of dependencies.
 *
 * Returns:
 * 0 on success, or an error on failing to expand the array.
 */
int drm_gem_fence_array_add(struct xarray *fence_array,
			    struct dma_fence *fence)
{
	struct dma_fence *entry;
	unsigned long index;
	u32 id = 0;
	int ret;

	if (!fence)
		return 0;

	/* Deduplicate if we already depend on a fence from the same context.
	 * This lets the size of the array of deps scale with the number of
	 * engines involved, rather than the number of BOs.
	 */
	xa_for_each(fence_array, index, entry) {
		if (entry->context != fence->context)
			continue;

		if (dma_fence_is_later(fence, entry)) {
			dma_fence_put(entry);
			xa_store(fence_array, index, fence, GFP_KERNEL);
		} else {
			dma_fence_put(fence);
		}
		return 0;
	}

	ret = xa_alloc(fence_array, &id, fence, xa_limit_32b, GFP_KERNEL);
	if (ret != 0)
		dma_fence_put(fence);

	return ret;
}
EXPORT_SYMBOL(drm_gem_fence_array_add);

/**
 * drm_gem_fence_array_add_implicit - Adds the implicit dependencies tracked
 * in the GEM object's reservation object to an array of dma_fences for use in
 * scheduling a rendering job.
 *
 * This should be called after drm_gem_lock_reservations() on your array of
 * GEM objects used in the job but before updating the reservations with your
 * own fences.
 *
 * @fence_array: array of dma_fence * for the job to block on.
 * @obj: the gem object to add new dependencies from.
 * @write: whether the job might write the object (so we need to depend on
 * shared fences in the reservation object).
 */
int drm_gem_fence_array_add_implicit(struct xarray *fence_array,
				     struct drm_gem_object *obj,
				     bool write)
{
	int ret;
	struct dma_fence **fences;
	unsigned int i, fence_count;

	if (!write) {
		struct dma_fence *fence =
			dma_resv_get_excl_rcu(obj->resv);

		return drm_gem_fence_array_add(fence_array, fence);
	}

	ret = dma_resv_get_fences_rcu(obj->resv, NULL,
						&fence_count, &fences);
	if (ret || !fence_count)
		return ret;

	for (i = 0; i < fence_count; i++) {
		ret = drm_gem_fence_array_add(fence_array, fences[i]);
		if (ret)
			break;
	}

	for (; i < fence_count; i++)
		dma_fence_put(fences[i]);
	kfree(fences);
	return ret;
}
EXPORT_SYMBOL(drm_gem_fence_array_add_implicit);<|MERGE_RESOLUTION|>--- conflicted
+++ resolved
@@ -1076,13 +1076,9 @@
 	 */
 	drm_gem_object_get(obj);
 
-<<<<<<< HEAD
+	vma->vm_private_data = obj;
+
 	if (obj->funcs->mmap) {
-=======
-	vma->vm_private_data = obj;
-
-	if (obj->funcs && obj->funcs->mmap) {
->>>>>>> 3cea11cd
 		ret = obj->funcs->mmap(obj, vma);
 		if (ret) {
 			drm_gem_object_put(obj);
