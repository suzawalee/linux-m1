--- conflicted
+++ resolved
@@ -7,20 +7,6 @@
 #include <linux/mm.h>
 #include <linux/vmacache.h>
 #include <asm/pgtable.h>
-<<<<<<< HEAD
-
-/*
- * Hash based on the pmd of addr if configured with MMU, which provides a good
- * hit rate for workloads with spatial locality.  Otherwise, use pages.
- */
-#ifdef CONFIG_MMU
-#define VMACACHE_SHIFT	PMD_SHIFT
-#else
-#define VMACACHE_SHIFT	PAGE_SHIFT
-#endif
-#define VMACACHE_HASH(addr) ((addr >> VMACACHE_SHIFT) & VMACACHE_MASK)
-=======
->>>>>>> f9885ef8
 
 /*
  * Hash based on the pmd of addr if configured with MMU, which provides a good
