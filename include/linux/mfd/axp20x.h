--- conflicted
+++ resolved
@@ -388,8 +388,6 @@
 	AXP803_REG_ID_MAX,
 };
 
-<<<<<<< HEAD
-=======
 enum {
 	AXP813_DCDC1 = 0,
 	AXP813_DCDC2,
@@ -418,7 +416,6 @@
 	AXP813_REG_ID_MAX,
 };
 
->>>>>>> bb176f67
 /* IRQs */
 enum {
 	AXP152_IRQ_LDO0IN_CONNECT = 1,
