#include <dirent.h>
#include <errno.h>
#include <stdlib.h>
#include <stdio.h>
#include <string.h>
#include <sys/types.h>
#include <sys/stat.h>
#include <sys/param.h>
#include <fcntl.h>
#include <unistd.h>
#include <inttypes.h>
#include "build-id.h"
#include "util.h"
#include "debug.h"
#include "machine.h"
#include "symbol.h"
#include "strlist.h"

#include <elf.h>
#include <limits.h>
#include <sys/utsname.h>

#ifndef KSYM_NAME_LEN
#define KSYM_NAME_LEN 256
#endif

static int dso__load_kernel_sym(struct dso *dso, struct map *map,
				symbol_filter_t filter);
static int dso__load_guest_kernel_sym(struct dso *dso, struct map *map,
			symbol_filter_t filter);
int vmlinux_path__nr_entries;
char **vmlinux_path;

struct symbol_conf symbol_conf = {
	.use_modules	  = true,
	.try_vmlinux_path = true,
	.annotate_src	  = true,
	.demangle	  = true,
	.symfs            = "",
};

static enum dso_binary_type binary_type_symtab[] = {
	DSO_BINARY_TYPE__KALLSYMS,
	DSO_BINARY_TYPE__GUEST_KALLSYMS,
	DSO_BINARY_TYPE__JAVA_JIT,
	DSO_BINARY_TYPE__DEBUGLINK,
	DSO_BINARY_TYPE__BUILD_ID_CACHE,
	DSO_BINARY_TYPE__FEDORA_DEBUGINFO,
	DSO_BINARY_TYPE__UBUNTU_DEBUGINFO,
	DSO_BINARY_TYPE__BUILDID_DEBUGINFO,
	DSO_BINARY_TYPE__SYSTEM_PATH_DSO,
	DSO_BINARY_TYPE__GUEST_KMODULE,
	DSO_BINARY_TYPE__SYSTEM_PATH_KMODULE,
	DSO_BINARY_TYPE__OPENEMBEDDED_DEBUGINFO,
	DSO_BINARY_TYPE__NOT_FOUND,
};

#define DSO_BINARY_TYPE__SYMTAB_CNT ARRAY_SIZE(binary_type_symtab)

bool symbol_type__is_a(char symbol_type, enum map_type map_type)
{
	symbol_type = toupper(symbol_type);

	switch (map_type) {
	case MAP__FUNCTION:
		return symbol_type == 'T' || symbol_type == 'W';
	case MAP__VARIABLE:
		return symbol_type == 'D';
	default:
		return false;
	}
}

static int prefix_underscores_count(const char *str)
{
	const char *tail = str;

	while (*tail == '_')
		tail++;

	return tail - str;
}

#define SYMBOL_A 0
#define SYMBOL_B 1

static int choose_best_symbol(struct symbol *syma, struct symbol *symb)
{
	s64 a;
	s64 b;
	size_t na, nb;

	/* Prefer a symbol with non zero length */
	a = syma->end - syma->start;
	b = symb->end - symb->start;
	if ((b == 0) && (a > 0))
		return SYMBOL_A;
	else if ((a == 0) && (b > 0))
		return SYMBOL_B;

	/* Prefer a non weak symbol over a weak one */
	a = syma->binding == STB_WEAK;
	b = symb->binding == STB_WEAK;
	if (b && !a)
		return SYMBOL_A;
	if (a && !b)
		return SYMBOL_B;

	/* Prefer a global symbol over a non global one */
	a = syma->binding == STB_GLOBAL;
	b = symb->binding == STB_GLOBAL;
	if (a && !b)
		return SYMBOL_A;
	if (b && !a)
		return SYMBOL_B;

	/* Prefer a symbol with less underscores */
	a = prefix_underscores_count(syma->name);
	b = prefix_underscores_count(symb->name);
	if (b > a)
		return SYMBOL_A;
	else if (a > b)
		return SYMBOL_B;

	/* Choose the symbol with the longest name */
	na = strlen(syma->name);
	nb = strlen(symb->name);
	if (na > nb)
		return SYMBOL_A;
	else if (na < nb)
		return SYMBOL_B;

	/* Avoid "SyS" kernel syscall aliases */
	if (na >= 3 && !strncmp(syma->name, "SyS", 3))
<<<<<<< HEAD
		return SYMBOL_B;
	if (na >= 10 && !strncmp(syma->name, "compat_SyS", 10))
		return SYMBOL_B;
=======
		return SYMBOL_B;
	if (na >= 10 && !strncmp(syma->name, "compat_SyS", 10))
		return SYMBOL_B;
>>>>>>> d8ec26d7

	return SYMBOL_A;
}

void symbols__fixup_duplicate(struct rb_root *symbols)
{
	struct rb_node *nd;
	struct symbol *curr, *next;

	nd = rb_first(symbols);

	while (nd) {
		curr = rb_entry(nd, struct symbol, rb_node);
again:
		nd = rb_next(&curr->rb_node);
		next = rb_entry(nd, struct symbol, rb_node);

		if (!nd)
			break;

		if (curr->start != next->start)
			continue;

		if (choose_best_symbol(curr, next) == SYMBOL_A) {
			rb_erase(&next->rb_node, symbols);
			symbol__delete(next);
			goto again;
		} else {
			nd = rb_next(&curr->rb_node);
			rb_erase(&curr->rb_node, symbols);
			symbol__delete(curr);
		}
	}
}

void symbols__fixup_end(struct rb_root *symbols)
{
	struct rb_node *nd, *prevnd = rb_first(symbols);
	struct symbol *curr, *prev;

	if (prevnd == NULL)
		return;

	curr = rb_entry(prevnd, struct symbol, rb_node);

	for (nd = rb_next(prevnd); nd; nd = rb_next(nd)) {
		prev = curr;
		curr = rb_entry(nd, struct symbol, rb_node);

		if (prev->end == prev->start && prev->end != curr->start)
			prev->end = curr->start - 1;
	}

	/* Last entry */
	if (curr->end == curr->start)
		curr->end = roundup(curr->start, 4096);
}

void __map_groups__fixup_end(struct map_groups *mg, enum map_type type)
{
	struct map *prev, *curr;
	struct rb_node *nd, *prevnd = rb_first(&mg->maps[type]);

	if (prevnd == NULL)
		return;

	curr = rb_entry(prevnd, struct map, rb_node);

	for (nd = rb_next(prevnd); nd; nd = rb_next(nd)) {
		prev = curr;
		curr = rb_entry(nd, struct map, rb_node);
		prev->end = curr->start - 1;
	}

	/*
	 * We still haven't the actual symbols, so guess the
	 * last map final address.
	 */
	curr->end = ~0ULL;
}

struct symbol *symbol__new(u64 start, u64 len, u8 binding, const char *name)
{
	size_t namelen = strlen(name) + 1;
	struct symbol *sym = calloc(1, (symbol_conf.priv_size +
					sizeof(*sym) + namelen));
	if (sym == NULL)
		return NULL;

	if (symbol_conf.priv_size)
		sym = ((void *)sym) + symbol_conf.priv_size;

	sym->start   = start;
	sym->end     = len ? start + len - 1 : start;
	sym->binding = binding;
	sym->namelen = namelen - 1;

	pr_debug4("%s: %s %#" PRIx64 "-%#" PRIx64 "\n",
		  __func__, name, start, sym->end);
	memcpy(sym->name, name, namelen);

	return sym;
}

void symbol__delete(struct symbol *sym)
{
	free(((void *)sym) - symbol_conf.priv_size);
}

size_t symbol__fprintf(struct symbol *sym, FILE *fp)
{
	return fprintf(fp, " %" PRIx64 "-%" PRIx64 " %c %s\n",
		       sym->start, sym->end,
		       sym->binding == STB_GLOBAL ? 'g' :
		       sym->binding == STB_LOCAL  ? 'l' : 'w',
		       sym->name);
}

size_t symbol__fprintf_symname_offs(const struct symbol *sym,
				    const struct addr_location *al, FILE *fp)
{
	unsigned long offset;
	size_t length;

	if (sym && sym->name) {
		length = fprintf(fp, "%s", sym->name);
		if (al) {
			if (al->addr < sym->end)
				offset = al->addr - sym->start;
			else
				offset = al->addr - al->map->start - sym->start;
			length += fprintf(fp, "+0x%lx", offset);
		}
		return length;
	} else
		return fprintf(fp, "[unknown]");
}

size_t symbol__fprintf_symname(const struct symbol *sym, FILE *fp)
{
	return symbol__fprintf_symname_offs(sym, NULL, fp);
}

void symbols__delete(struct rb_root *symbols)
{
	struct symbol *pos;
	struct rb_node *next = rb_first(symbols);

	while (next) {
		pos = rb_entry(next, struct symbol, rb_node);
		next = rb_next(&pos->rb_node);
		rb_erase(&pos->rb_node, symbols);
		symbol__delete(pos);
	}
}

void symbols__insert(struct rb_root *symbols, struct symbol *sym)
{
	struct rb_node **p = &symbols->rb_node;
	struct rb_node *parent = NULL;
	const u64 ip = sym->start;
	struct symbol *s;

	while (*p != NULL) {
		parent = *p;
		s = rb_entry(parent, struct symbol, rb_node);
		if (ip < s->start)
			p = &(*p)->rb_left;
		else
			p = &(*p)->rb_right;
	}
	rb_link_node(&sym->rb_node, parent, p);
	rb_insert_color(&sym->rb_node, symbols);
}

static struct symbol *symbols__find(struct rb_root *symbols, u64 ip)
{
	struct rb_node *n;

	if (symbols == NULL)
		return NULL;

	n = symbols->rb_node;

	while (n) {
		struct symbol *s = rb_entry(n, struct symbol, rb_node);

		if (ip < s->start)
			n = n->rb_left;
		else if (ip > s->end)
			n = n->rb_right;
		else
			return s;
	}

	return NULL;
}

static struct symbol *symbols__first(struct rb_root *symbols)
{
	struct rb_node *n = rb_first(symbols);

	if (n)
		return rb_entry(n, struct symbol, rb_node);

	return NULL;
}

struct symbol_name_rb_node {
	struct rb_node	rb_node;
	struct symbol	sym;
};

static void symbols__insert_by_name(struct rb_root *symbols, struct symbol *sym)
{
	struct rb_node **p = &symbols->rb_node;
	struct rb_node *parent = NULL;
	struct symbol_name_rb_node *symn, *s;

	symn = container_of(sym, struct symbol_name_rb_node, sym);

	while (*p != NULL) {
		parent = *p;
		s = rb_entry(parent, struct symbol_name_rb_node, rb_node);
		if (strcmp(sym->name, s->sym.name) < 0)
			p = &(*p)->rb_left;
		else
			p = &(*p)->rb_right;
	}
	rb_link_node(&symn->rb_node, parent, p);
	rb_insert_color(&symn->rb_node, symbols);
}

static void symbols__sort_by_name(struct rb_root *symbols,
				  struct rb_root *source)
{
	struct rb_node *nd;

	for (nd = rb_first(source); nd; nd = rb_next(nd)) {
		struct symbol *pos = rb_entry(nd, struct symbol, rb_node);
		symbols__insert_by_name(symbols, pos);
	}
}

static struct symbol *symbols__find_by_name(struct rb_root *symbols,
					    const char *name)
{
	struct rb_node *n;

	if (symbols == NULL)
		return NULL;

	n = symbols->rb_node;

	while (n) {
		struct symbol_name_rb_node *s;
		int cmp;

		s = rb_entry(n, struct symbol_name_rb_node, rb_node);
		cmp = strcmp(name, s->sym.name);

		if (cmp < 0)
			n = n->rb_left;
		else if (cmp > 0)
			n = n->rb_right;
		else
			return &s->sym;
	}

	return NULL;
}

struct symbol *dso__find_symbol(struct dso *dso,
				enum map_type type, u64 addr)
{
	return symbols__find(&dso->symbols[type], addr);
}

struct symbol *dso__first_symbol(struct dso *dso, enum map_type type)
{
	return symbols__first(&dso->symbols[type]);
}

struct symbol *dso__find_symbol_by_name(struct dso *dso, enum map_type type,
					const char *name)
{
	return symbols__find_by_name(&dso->symbol_names[type], name);
}

void dso__sort_by_name(struct dso *dso, enum map_type type)
{
	dso__set_sorted_by_name(dso, type);
	return symbols__sort_by_name(&dso->symbol_names[type],
				     &dso->symbols[type]);
}

size_t dso__fprintf_symbols_by_name(struct dso *dso,
				    enum map_type type, FILE *fp)
{
	size_t ret = 0;
	struct rb_node *nd;
	struct symbol_name_rb_node *pos;

	for (nd = rb_first(&dso->symbol_names[type]); nd; nd = rb_next(nd)) {
		pos = rb_entry(nd, struct symbol_name_rb_node, rb_node);
		fprintf(fp, "%s\n", pos->sym.name);
	}

	return ret;
}

int kallsyms__parse(const char *filename, void *arg,
		    int (*process_symbol)(void *arg, const char *name,
					  char type, u64 start))
{
	char *line = NULL;
	size_t n;
	int err = -1;
	FILE *file = fopen(filename, "r");

	if (file == NULL)
		goto out_failure;

	err = 0;

	while (!feof(file)) {
		u64 start;
		int line_len, len;
		char symbol_type;
		char *symbol_name;

		line_len = getline(&line, &n, file);
		if (line_len < 0 || !line)
			break;

		line[--line_len] = '\0'; /* \n */

		len = hex2u64(line, &start);

		len++;
		if (len + 2 >= line_len)
			continue;

		symbol_type = line[len];
		len += 2;
		symbol_name = line + len;
		len = line_len - len;

		if (len >= KSYM_NAME_LEN) {
			err = -1;
			break;
		}

		err = process_symbol(arg, symbol_name,
				     symbol_type, start);
		if (err)
			break;
	}

	free(line);
	fclose(file);
	return err;

out_failure:
	return -1;
}

int modules__parse(const char *filename, void *arg,
		   int (*process_module)(void *arg, const char *name,
					 u64 start))
{
	char *line = NULL;
	size_t n;
	FILE *file;
	int err = 0;

	file = fopen(filename, "r");
	if (file == NULL)
		return -1;

	while (1) {
		char name[PATH_MAX];
		u64 start;
		char *sep;
		ssize_t line_len;

		line_len = getline(&line, &n, file);
		if (line_len < 0) {
			if (feof(file))
				break;
			err = -1;
			goto out;
		}

		if (!line) {
			err = -1;
			goto out;
		}

		line[--line_len] = '\0'; /* \n */

		sep = strrchr(line, 'x');
		if (sep == NULL)
			continue;

		hex2u64(sep + 1, &start);

		sep = strchr(line, ' ');
		if (sep == NULL)
			continue;

		*sep = '\0';

		scnprintf(name, sizeof(name), "[%s]", line);

		err = process_module(arg, name, start);
		if (err)
			break;
	}
out:
	free(line);
	fclose(file);
	return err;
}

struct process_kallsyms_args {
	struct map *map;
	struct dso *dso;
};

static u8 kallsyms2elf_type(char type)
{
	if (type == 'W')
		return STB_WEAK;

	return isupper(type) ? STB_GLOBAL : STB_LOCAL;
}

static int map__process_kallsym_symbol(void *arg, const char *name,
				       char type, u64 start)
{
	struct symbol *sym;
	struct process_kallsyms_args *a = arg;
	struct rb_root *root = &a->dso->symbols[a->map->type];

	if (!symbol_type__is_a(type, a->map->type))
		return 0;

	/*
	 * module symbols are not sorted so we add all
	 * symbols, setting length to 0, and rely on
	 * symbols__fixup_end() to fix it up.
	 */
	sym = symbol__new(start, 0, kallsyms2elf_type(type), name);
	if (sym == NULL)
		return -ENOMEM;
	/*
	 * We will pass the symbols to the filter later, in
	 * map__split_kallsyms, when we have split the maps per module
	 */
	symbols__insert(root, sym);

	return 0;
}

/*
 * Loads the function entries in /proc/kallsyms into kernel_map->dso,
 * so that we can in the next step set the symbol ->end address and then
 * call kernel_maps__split_kallsyms.
 */
static int dso__load_all_kallsyms(struct dso *dso, const char *filename,
				  struct map *map)
{
	struct process_kallsyms_args args = { .map = map, .dso = dso, };
	return kallsyms__parse(filename, &args, map__process_kallsym_symbol);
}

static int dso__split_kallsyms_for_kcore(struct dso *dso, struct map *map,
					 symbol_filter_t filter)
{
	struct map_groups *kmaps = map__kmap(map)->kmaps;
	struct map *curr_map;
	struct symbol *pos;
	int count = 0, moved = 0;
	struct rb_root *root = &dso->symbols[map->type];
	struct rb_node *next = rb_first(root);

	while (next) {
		char *module;

		pos = rb_entry(next, struct symbol, rb_node);
		next = rb_next(&pos->rb_node);

		module = strchr(pos->name, '\t');
		if (module)
			*module = '\0';

		curr_map = map_groups__find(kmaps, map->type, pos->start);

		if (!curr_map || (filter && filter(curr_map, pos))) {
			rb_erase(&pos->rb_node, root);
			symbol__delete(pos);
		} else {
			pos->start -= curr_map->start - curr_map->pgoff;
			if (pos->end)
				pos->end -= curr_map->start - curr_map->pgoff;
			if (curr_map != map) {
				rb_erase(&pos->rb_node, root);
				symbols__insert(
					&curr_map->dso->symbols[curr_map->type],
					pos);
				++moved;
			} else {
				++count;
			}
		}
	}

	/* Symbols have been adjusted */
	dso->adjust_symbols = 1;

	return count + moved;
}

/*
 * Split the symbols into maps, making sure there are no overlaps, i.e. the
 * kernel range is broken in several maps, named [kernel].N, as we don't have
 * the original ELF section names vmlinux have.
 */
static int dso__split_kallsyms(struct dso *dso, struct map *map,
			       symbol_filter_t filter)
{
	struct map_groups *kmaps = map__kmap(map)->kmaps;
	struct machine *machine = kmaps->machine;
	struct map *curr_map = map;
	struct symbol *pos;
	int count = 0, moved = 0;	
	struct rb_root *root = &dso->symbols[map->type];
	struct rb_node *next = rb_first(root);
	int kernel_range = 0;

	while (next) {
		char *module;

		pos = rb_entry(next, struct symbol, rb_node);
		next = rb_next(&pos->rb_node);

		module = strchr(pos->name, '\t');
		if (module) {
			if (!symbol_conf.use_modules)
				goto discard_symbol;

			*module++ = '\0';

			if (strcmp(curr_map->dso->short_name, module)) {
				if (curr_map != map &&
				    dso->kernel == DSO_TYPE_GUEST_KERNEL &&
				    machine__is_default_guest(machine)) {
					/*
					 * We assume all symbols of a module are
					 * continuous in * kallsyms, so curr_map
					 * points to a module and all its
					 * symbols are in its kmap. Mark it as
					 * loaded.
					 */
					dso__set_loaded(curr_map->dso,
							curr_map->type);
				}

				curr_map = map_groups__find_by_name(kmaps,
							map->type, module);
				if (curr_map == NULL) {
					pr_debug("%s/proc/{kallsyms,modules} "
					         "inconsistency while looking "
						 "for \"%s\" module!\n",
						 machine->root_dir, module);
					curr_map = map;
					goto discard_symbol;
				}

				if (curr_map->dso->loaded &&
				    !machine__is_default_guest(machine))
					goto discard_symbol;
			}
			/*
			 * So that we look just like we get from .ko files,
			 * i.e. not prelinked, relative to map->start.
			 */
			pos->start = curr_map->map_ip(curr_map, pos->start);
			pos->end   = curr_map->map_ip(curr_map, pos->end);
		} else if (curr_map != map) {
			char dso_name[PATH_MAX];
			struct dso *ndso;

			if (count == 0) {
				curr_map = map;
				goto filter_symbol;
			}

			if (dso->kernel == DSO_TYPE_GUEST_KERNEL)
				snprintf(dso_name, sizeof(dso_name),
					"[guest.kernel].%d",
					kernel_range++);
			else
				snprintf(dso_name, sizeof(dso_name),
					"[kernel].%d",
					kernel_range++);

			ndso = dso__new(dso_name);
			if (ndso == NULL)
				return -1;

			ndso->kernel = dso->kernel;

			curr_map = map__new2(pos->start, ndso, map->type);
			if (curr_map == NULL) {
				dso__delete(ndso);
				return -1;
			}

			curr_map->map_ip = curr_map->unmap_ip = identity__map_ip;
			map_groups__insert(kmaps, curr_map);
			++kernel_range;
		}
filter_symbol:
		if (filter && filter(curr_map, pos)) {
discard_symbol:		rb_erase(&pos->rb_node, root);
			symbol__delete(pos);
		} else {
			if (curr_map != map) {
				rb_erase(&pos->rb_node, root);
				symbols__insert(&curr_map->dso->symbols[curr_map->type], pos);
				++moved;
			} else
				++count;
		}
	}

	if (curr_map != map &&
	    dso->kernel == DSO_TYPE_GUEST_KERNEL &&
	    machine__is_default_guest(kmaps->machine)) {
		dso__set_loaded(curr_map->dso, curr_map->type);
	}

	return count + moved;
}

bool symbol__restricted_filename(const char *filename,
				 const char *restricted_filename)
{
	bool restricted = false;

	if (symbol_conf.kptr_restrict) {
		char *r = realpath(filename, NULL);

		if (r != NULL) {
			restricted = strcmp(r, restricted_filename) == 0;
			free(r);
			return restricted;
		}
	}

	return restricted;
}

<<<<<<< HEAD
struct kcore_mapfn_data {
	struct dso *dso;
	enum map_type type;
	struct list_head maps;
};

static int kcore_mapfn(u64 start, u64 len, u64 pgoff, void *data)
{
	struct kcore_mapfn_data *md = data;
	struct map *map;

	map = map__new2(start, md->dso, md->type);
	if (map == NULL)
		return -ENOMEM;

	map->end = map->start + len;
	map->pgoff = pgoff;

	list_add(&map->node, &md->maps);
=======
struct module_info {
	struct rb_node rb_node;
	char *name;
	u64 start;
};

static void add_module(struct module_info *mi, struct rb_root *modules)
{
	struct rb_node **p = &modules->rb_node;
	struct rb_node *parent = NULL;
	struct module_info *m;

	while (*p != NULL) {
		parent = *p;
		m = rb_entry(parent, struct module_info, rb_node);
		if (strcmp(mi->name, m->name) < 0)
			p = &(*p)->rb_left;
		else
			p = &(*p)->rb_right;
	}
	rb_link_node(&mi->rb_node, parent, p);
	rb_insert_color(&mi->rb_node, modules);
}

static void delete_modules(struct rb_root *modules)
{
	struct module_info *mi;
	struct rb_node *next = rb_first(modules);

	while (next) {
		mi = rb_entry(next, struct module_info, rb_node);
		next = rb_next(&mi->rb_node);
		rb_erase(&mi->rb_node, modules);
		free(mi->name);
		free(mi);
	}
}

static struct module_info *find_module(const char *name,
				       struct rb_root *modules)
{
	struct rb_node *n = modules->rb_node;

	while (n) {
		struct module_info *m;
		int cmp;

		m = rb_entry(n, struct module_info, rb_node);
		cmp = strcmp(name, m->name);
		if (cmp < 0)
			n = n->rb_left;
		else if (cmp > 0)
			n = n->rb_right;
		else
			return m;
	}

	return NULL;
}

static int __read_proc_modules(void *arg, const char *name, u64 start)
{
	struct rb_root *modules = arg;
	struct module_info *mi;

	mi = zalloc(sizeof(struct module_info));
	if (!mi)
		return -ENOMEM;

	mi->name = strdup(name);
	mi->start = start;

	if (!mi->name) {
		free(mi);
		return -ENOMEM;
	}

	add_module(mi, modules);

	return 0;
}

static int read_proc_modules(const char *filename, struct rb_root *modules)
{
	if (symbol__restricted_filename(filename, "/proc/modules"))
		return -1;

	if (modules__parse(filename, modules, __read_proc_modules)) {
		delete_modules(modules);
		return -1;
	}
>>>>>>> d8ec26d7

	return 0;
}

<<<<<<< HEAD
/*
 * If kallsyms is referenced by name then we look for kcore in the same
 * directory.
 */
static bool kcore_filename_from_kallsyms_filename(char *kcore_filename,
						  const char *kallsyms_filename)
{
	char *name;

	strcpy(kcore_filename, kallsyms_filename);
	name = strrchr(kcore_filename, '/');
	if (!name)
		return false;

	if (!strcmp(name, "/kallsyms")) {
		strcpy(name, "/kcore");
=======
int compare_proc_modules(const char *from, const char *to)
{
	struct rb_root from_modules = RB_ROOT;
	struct rb_root to_modules = RB_ROOT;
	struct rb_node *from_node, *to_node;
	struct module_info *from_m, *to_m;
	int ret = -1;

	if (read_proc_modules(from, &from_modules))
		return -1;

	if (read_proc_modules(to, &to_modules))
		goto out_delete_from;

	from_node = rb_first(&from_modules);
	to_node = rb_first(&to_modules);
	while (from_node) {
		if (!to_node)
			break;

		from_m = rb_entry(from_node, struct module_info, rb_node);
		to_m = rb_entry(to_node, struct module_info, rb_node);

		if (from_m->start != to_m->start ||
		    strcmp(from_m->name, to_m->name))
			break;

		from_node = rb_next(from_node);
		to_node = rb_next(to_node);
	}

	if (!from_node && !to_node)
		ret = 0;

	delete_modules(&to_modules);
out_delete_from:
	delete_modules(&from_modules);

	return ret;
}

static int do_validate_kcore_modules(const char *filename, struct map *map,
				  struct map_groups *kmaps)
{
	struct rb_root modules = RB_ROOT;
	struct map *old_map;
	int err;

	err = read_proc_modules(filename, &modules);
	if (err)
		return err;

	old_map = map_groups__first(kmaps, map->type);
	while (old_map) {
		struct map *next = map_groups__next(old_map);
		struct module_info *mi;

		if (old_map == map || old_map->start == map->start) {
			/* The kernel map */
			old_map = next;
			continue;
		}

		/* Module must be in memory at the same address */
		mi = find_module(old_map->dso->short_name, &modules);
		if (!mi || mi->start != old_map->start) {
			err = -EINVAL;
			goto out;
		}

		old_map = next;
	}
out:
	delete_modules(&modules);
	return err;
}

/*
 * If kallsyms is referenced by name then we look for filename in the same
 * directory.
 */
static bool filename_from_kallsyms_filename(char *filename,
					    const char *base_name,
					    const char *kallsyms_filename)
{
	char *name;

	strcpy(filename, kallsyms_filename);
	name = strrchr(filename, '/');
	if (!name)
		return false;

	name += 1;

	if (!strcmp(name, "kallsyms")) {
		strcpy(name, base_name);
>>>>>>> d8ec26d7
		return true;
	}

	return false;
}

<<<<<<< HEAD
=======
static int validate_kcore_modules(const char *kallsyms_filename,
				  struct map *map)
{
	struct map_groups *kmaps = map__kmap(map)->kmaps;
	char modules_filename[PATH_MAX];

	if (!filename_from_kallsyms_filename(modules_filename, "modules",
					     kallsyms_filename))
		return -EINVAL;

	if (do_validate_kcore_modules(modules_filename, map, kmaps))
		return -EINVAL;

	return 0;
}

struct kcore_mapfn_data {
	struct dso *dso;
	enum map_type type;
	struct list_head maps;
};

static int kcore_mapfn(u64 start, u64 len, u64 pgoff, void *data)
{
	struct kcore_mapfn_data *md = data;
	struct map *map;

	map = map__new2(start, md->dso, md->type);
	if (map == NULL)
		return -ENOMEM;

	map->end = map->start + len;
	map->pgoff = pgoff;

	list_add(&map->node, &md->maps);

	return 0;
}

>>>>>>> d8ec26d7
static int dso__load_kcore(struct dso *dso, struct map *map,
			   const char *kallsyms_filename)
{
	struct map_groups *kmaps = map__kmap(map)->kmaps;
	struct machine *machine = kmaps->machine;
	struct kcore_mapfn_data md;
	struct map *old_map, *new_map, *replacement_map = NULL;
	bool is_64_bit;
	int err, fd;
	char kcore_filename[PATH_MAX];
	struct symbol *sym;

	/* This function requires that the map is the kernel map */
	if (map != machine->vmlinux_maps[map->type])
		return -EINVAL;

<<<<<<< HEAD
	if (!kcore_filename_from_kallsyms_filename(kcore_filename,
						   kallsyms_filename))
=======
	if (!filename_from_kallsyms_filename(kcore_filename, "kcore",
					     kallsyms_filename))
		return -EINVAL;

	/* All modules must be present at their original addresses */
	if (validate_kcore_modules(kallsyms_filename, map))
>>>>>>> d8ec26d7
		return -EINVAL;

	md.dso = dso;
	md.type = map->type;
	INIT_LIST_HEAD(&md.maps);

	fd = open(kcore_filename, O_RDONLY);
	if (fd < 0)
		return -EINVAL;

	/* Read new maps into temporary lists */
	err = file__read_maps(fd, md.type == MAP__FUNCTION, kcore_mapfn, &md,
			      &is_64_bit);
	if (err)
		goto out_err;

	if (list_empty(&md.maps)) {
		err = -EINVAL;
		goto out_err;
	}

	/* Remove old maps */
	old_map = map_groups__first(kmaps, map->type);
	while (old_map) {
		struct map *next = map_groups__next(old_map);

		if (old_map != map)
			map_groups__remove(kmaps, old_map);
		old_map = next;
	}

	/* Find the kernel map using the first symbol */
	sym = dso__first_symbol(dso, map->type);
	list_for_each_entry(new_map, &md.maps, node) {
		if (sym && sym->start >= new_map->start &&
		    sym->start < new_map->end) {
			replacement_map = new_map;
			break;
		}
	}

	if (!replacement_map)
		replacement_map = list_entry(md.maps.next, struct map, node);

	/* Add new maps */
	while (!list_empty(&md.maps)) {
		new_map = list_entry(md.maps.next, struct map, node);
		list_del(&new_map->node);
		if (new_map == replacement_map) {
			map->start	= new_map->start;
			map->end	= new_map->end;
			map->pgoff	= new_map->pgoff;
			map->map_ip	= new_map->map_ip;
			map->unmap_ip	= new_map->unmap_ip;
			map__delete(new_map);
			/* Ensure maps are correctly ordered */
			map_groups__remove(kmaps, map);
			map_groups__insert(kmaps, map);
		} else {
			map_groups__insert(kmaps, new_map);
		}
	}

	/*
	 * Set the data type and long name so that kcore can be read via
	 * dso__data_read_addr().
	 */
	if (dso->kernel == DSO_TYPE_GUEST_KERNEL)
		dso->data_type = DSO_BINARY_TYPE__GUEST_KCORE;
	else
		dso->data_type = DSO_BINARY_TYPE__KCORE;
	dso__set_long_name(dso, strdup(kcore_filename));

	close(fd);

	if (map->type == MAP__FUNCTION)
		pr_debug("Using %s for kernel object code\n", kcore_filename);
	else
		pr_debug("Using %s for kernel data\n", kcore_filename);

	return 0;

out_err:
	while (!list_empty(&md.maps)) {
		map = list_entry(md.maps.next, struct map, node);
		list_del(&map->node);
		map__delete(map);
	}
	close(fd);
	return -EINVAL;
}

int dso__load_kallsyms(struct dso *dso, const char *filename,
		       struct map *map, symbol_filter_t filter)
{
	if (symbol__restricted_filename(filename, "/proc/kallsyms"))
		return -1;

	if (dso__load_all_kallsyms(dso, filename, map) < 0)
		return -1;

	symbols__fixup_duplicate(&dso->symbols[map->type]);
	symbols__fixup_end(&dso->symbols[map->type]);

	if (dso->kernel == DSO_TYPE_GUEST_KERNEL)
		dso->symtab_type = DSO_BINARY_TYPE__GUEST_KALLSYMS;
	else
		dso->symtab_type = DSO_BINARY_TYPE__KALLSYMS;

	if (!dso__load_kcore(dso, map, filename))
		return dso__split_kallsyms_for_kcore(dso, map, filter);
	else
		return dso__split_kallsyms(dso, map, filter);
}

static int dso__load_perf_map(struct dso *dso, struct map *map,
			      symbol_filter_t filter)
{
	char *line = NULL;
	size_t n;
	FILE *file;
	int nr_syms = 0;

	file = fopen(dso->long_name, "r");
	if (file == NULL)
		goto out_failure;

	while (!feof(file)) {
		u64 start, size;
		struct symbol *sym;
		int line_len, len;

		line_len = getline(&line, &n, file);
		if (line_len < 0)
			break;

		if (!line)
			goto out_failure;

		line[--line_len] = '\0'; /* \n */

		len = hex2u64(line, &start);

		len++;
		if (len + 2 >= line_len)
			continue;

		len += hex2u64(line + len, &size);

		len++;
		if (len + 2 >= line_len)
			continue;

		sym = symbol__new(start, size, STB_GLOBAL, line + len);

		if (sym == NULL)
			goto out_delete_line;

		if (filter && filter(map, sym))
			symbol__delete(sym);
		else {
			symbols__insert(&dso->symbols[map->type], sym);
			nr_syms++;
		}
	}

	free(line);
	fclose(file);

	return nr_syms;

out_delete_line:
	free(line);
out_failure:
	return -1;
}

int dso__load(struct dso *dso, struct map *map, symbol_filter_t filter)
{
	char *name;
	int ret = -1;
	u_int i;
	struct machine *machine;
	char *root_dir = (char *) "";
	int ss_pos = 0;
	struct symsrc ss_[2];
	struct symsrc *syms_ss = NULL, *runtime_ss = NULL;

	dso__set_loaded(dso, map->type);

	if (dso->kernel == DSO_TYPE_KERNEL)
		return dso__load_kernel_sym(dso, map, filter);
	else if (dso->kernel == DSO_TYPE_GUEST_KERNEL)
		return dso__load_guest_kernel_sym(dso, map, filter);

	if (map->groups && map->groups->machine)
		machine = map->groups->machine;
	else
		machine = NULL;

	dso->adjust_symbols = 0;

	if (strncmp(dso->name, "/tmp/perf-", 10) == 0) {
		struct stat st;

		if (lstat(dso->name, &st) < 0)
			return -1;

		if (st.st_uid && (st.st_uid != geteuid())) {
			pr_warning("File %s not owned by current user or root, "
				"ignoring it.\n", dso->name);
			return -1;
		}

		ret = dso__load_perf_map(dso, map, filter);
		dso->symtab_type = ret > 0 ? DSO_BINARY_TYPE__JAVA_JIT :
					     DSO_BINARY_TYPE__NOT_FOUND;
		return ret;
	}

	if (machine)
		root_dir = machine->root_dir;

	name = malloc(PATH_MAX);
	if (!name)
		return -1;

	/* Iterate over candidate debug images.
	 * Keep track of "interesting" ones (those which have a symtab, dynsym,
	 * and/or opd section) for processing.
	 */
	for (i = 0; i < DSO_BINARY_TYPE__SYMTAB_CNT; i++) {
		struct symsrc *ss = &ss_[ss_pos];
		bool next_slot = false;

		enum dso_binary_type symtab_type = binary_type_symtab[i];

		if (dso__binary_type_file(dso, symtab_type,
					  root_dir, name, PATH_MAX))
			continue;

		/* Name is now the name of the next image to try */
		if (symsrc__init(ss, dso, name, symtab_type) < 0)
			continue;

		if (!syms_ss && symsrc__has_symtab(ss)) {
			syms_ss = ss;
			next_slot = true;
		}

		if (!runtime_ss && symsrc__possibly_runtime(ss)) {
			runtime_ss = ss;
			next_slot = true;
		}

		if (next_slot) {
			ss_pos++;

			if (syms_ss && runtime_ss)
				break;
		}

	}

	if (!runtime_ss && !syms_ss)
		goto out_free;

	if (runtime_ss && !syms_ss) {
		syms_ss = runtime_ss;
	}

	/* We'll have to hope for the best */
	if (!runtime_ss && syms_ss)
		runtime_ss = syms_ss;

	if (syms_ss) {
		int km;

		km = dso->symtab_type == DSO_BINARY_TYPE__SYSTEM_PATH_KMODULE ||
		     dso->symtab_type == DSO_BINARY_TYPE__GUEST_KMODULE;
		ret = dso__load_sym(dso, map, syms_ss, runtime_ss, filter, km);
	} else {
		ret = -1;
	}

	if (ret > 0) {
		int nr_plt;

		nr_plt = dso__synthesize_plt_symbols(dso, runtime_ss, map, filter);
		if (nr_plt > 0)
			ret += nr_plt;
	}

	for (; ss_pos > 0; ss_pos--)
		symsrc__destroy(&ss_[ss_pos - 1]);
out_free:
	free(name);
	if (ret < 0 && strstr(dso->name, " (deleted)") != NULL)
		return 0;
	return ret;
}

struct map *map_groups__find_by_name(struct map_groups *mg,
				     enum map_type type, const char *name)
{
	struct rb_node *nd;

	for (nd = rb_first(&mg->maps[type]); nd; nd = rb_next(nd)) {
		struct map *map = rb_entry(nd, struct map, rb_node);

		if (map->dso && strcmp(map->dso->short_name, name) == 0)
			return map;
	}

	return NULL;
}

int dso__load_vmlinux(struct dso *dso, struct map *map,
		      const char *vmlinux, symbol_filter_t filter)
{
	int err = -1;
	struct symsrc ss;
	char symfs_vmlinux[PATH_MAX];
	enum dso_binary_type symtab_type;

	if (vmlinux[0] == '/')
		snprintf(symfs_vmlinux, sizeof(symfs_vmlinux), "%s", vmlinux);
	else
		snprintf(symfs_vmlinux, sizeof(symfs_vmlinux), "%s%s",
			 symbol_conf.symfs, vmlinux);

	if (dso->kernel == DSO_TYPE_GUEST_KERNEL)
		symtab_type = DSO_BINARY_TYPE__GUEST_VMLINUX;
	else
		symtab_type = DSO_BINARY_TYPE__VMLINUX;

	if (symsrc__init(&ss, dso, symfs_vmlinux, symtab_type))
		return -1;

	err = dso__load_sym(dso, map, &ss, &ss, filter, 0);
	symsrc__destroy(&ss);

	if (err > 0) {
		if (dso->kernel == DSO_TYPE_GUEST_KERNEL)
			dso->data_type = DSO_BINARY_TYPE__GUEST_VMLINUX;
		else
			dso->data_type = DSO_BINARY_TYPE__VMLINUX;
		dso__set_long_name(dso, (char *)vmlinux);
		dso__set_loaded(dso, map->type);
		pr_debug("Using %s for symbols\n", symfs_vmlinux);
	}

	return err;
}

int dso__load_vmlinux_path(struct dso *dso, struct map *map,
			   symbol_filter_t filter)
{
	int i, err = 0;
	char *filename;

	pr_debug("Looking at the vmlinux_path (%d entries long)\n",
		 vmlinux_path__nr_entries + 1);

	filename = dso__build_id_filename(dso, NULL, 0);
	if (filename != NULL) {
		err = dso__load_vmlinux(dso, map, filename, filter);
		if (err > 0) {
			dso->lname_alloc = 1;
			goto out;
		}
		free(filename);
	}

	for (i = 0; i < vmlinux_path__nr_entries; ++i) {
		err = dso__load_vmlinux(dso, map, vmlinux_path[i], filter);
		if (err > 0) {
			dso__set_long_name(dso, strdup(vmlinux_path[i]));
			dso->lname_alloc = 1;
			break;
		}
	}
out:
	return err;
}

static int find_matching_kcore(struct map *map, char *dir, size_t dir_sz)
{
	char kallsyms_filename[PATH_MAX];
	struct dirent *dent;
	int ret = -1;
	DIR *d;

	d = opendir(dir);
	if (!d)
		return -1;

	while (1) {
		dent = readdir(d);
		if (!dent)
			break;
		if (dent->d_type != DT_DIR)
			continue;
		scnprintf(kallsyms_filename, sizeof(kallsyms_filename),
			  "%s/%s/kallsyms", dir, dent->d_name);
		if (!validate_kcore_modules(kallsyms_filename, map)) {
			strlcpy(dir, kallsyms_filename, dir_sz);
			ret = 0;
			break;
		}
	}

	closedir(d);

	return ret;
}

static char *dso__find_kallsyms(struct dso *dso, struct map *map)
{
	u8 host_build_id[BUILD_ID_SIZE];
	char sbuild_id[BUILD_ID_SIZE * 2 + 1];
	bool is_host = false;
	char path[PATH_MAX];

	if (!dso->has_build_id) {
		/*
		 * Last resort, if we don't have a build-id and couldn't find
		 * any vmlinux file, try the running kernel kallsyms table.
		 */
		goto proc_kallsyms;
	}

	if (sysfs__read_build_id("/sys/kernel/notes", host_build_id,
				 sizeof(host_build_id)) == 0)
		is_host = dso__build_id_equal(dso, host_build_id);

	build_id__sprintf(dso->build_id, sizeof(dso->build_id), sbuild_id);

	/* Use /proc/kallsyms if possible */
	if (is_host) {
		DIR *d;
		int fd;

		/* If no cached kcore go with /proc/kallsyms */
		scnprintf(path, sizeof(path), "%s/[kernel.kcore]/%s",
			  buildid_dir, sbuild_id);
		d = opendir(path);
		if (!d)
			goto proc_kallsyms;
		closedir(d);

		/*
		 * Do not check the build-id cache, until we know we cannot use
		 * /proc/kcore.
		 */
		fd = open("/proc/kcore", O_RDONLY);
		if (fd != -1) {
			close(fd);
			/* If module maps match go with /proc/kallsyms */
			if (!validate_kcore_modules("/proc/kallsyms", map))
				goto proc_kallsyms;
		}

		/* Find kallsyms in build-id cache with kcore */
		if (!find_matching_kcore(map, path, sizeof(path)))
			return strdup(path);

		goto proc_kallsyms;
	}

	scnprintf(path, sizeof(path), "%s/[kernel.kallsyms]/%s",
		  buildid_dir, sbuild_id);

	if (access(path, F_OK)) {
		pr_err("No kallsyms or vmlinux with build-id %s was found\n",
		       sbuild_id);
		return NULL;
	}

	return strdup(path);

proc_kallsyms:
	return strdup("/proc/kallsyms");
}

static int dso__load_kernel_sym(struct dso *dso, struct map *map,
				symbol_filter_t filter)
{
	int err;
	const char *kallsyms_filename = NULL;
	char *kallsyms_allocated_filename = NULL;
	/*
	 * Step 1: if the user specified a kallsyms or vmlinux filename, use
	 * it and only it, reporting errors to the user if it cannot be used.
	 *
	 * For instance, try to analyse an ARM perf.data file _without_ a
	 * build-id, or if the user specifies the wrong path to the right
	 * vmlinux file, obviously we can't fallback to another vmlinux (a
	 * x86_86 one, on the machine where analysis is being performed, say),
	 * or worse, /proc/kallsyms.
	 *
	 * If the specified file _has_ a build-id and there is a build-id
	 * section in the perf.data file, we will still do the expected
	 * validation in dso__load_vmlinux and will bail out if they don't
	 * match.
	 */
	if (symbol_conf.kallsyms_name != NULL) {
		kallsyms_filename = symbol_conf.kallsyms_name;
		goto do_kallsyms;
	}

	if (!symbol_conf.ignore_vmlinux && symbol_conf.vmlinux_name != NULL) {
		err = dso__load_vmlinux(dso, map,
					symbol_conf.vmlinux_name, filter);
		if (err > 0) {
			dso__set_long_name(dso,
					   strdup(symbol_conf.vmlinux_name));
			dso->lname_alloc = 1;
			return err;
		}
		return err;
	}

	if (!symbol_conf.ignore_vmlinux && vmlinux_path != NULL) {
		err = dso__load_vmlinux_path(dso, map, filter);
		if (err > 0)
			return err;
	}

	/* do not try local files if a symfs was given */
	if (symbol_conf.symfs[0] != 0)
		return -1;

	kallsyms_allocated_filename = dso__find_kallsyms(dso, map);
	if (!kallsyms_allocated_filename)
		return -1;

	kallsyms_filename = kallsyms_allocated_filename;

do_kallsyms:
	err = dso__load_kallsyms(dso, kallsyms_filename, map, filter);
	if (err > 0)
		pr_debug("Using %s for symbols\n", kallsyms_filename);
	free(kallsyms_allocated_filename);

	if (err > 0 && !dso__is_kcore(dso)) {
		dso__set_long_name(dso, strdup("[kernel.kallsyms]"));
		map__fixup_start(map);
		map__fixup_end(map);
	}

	return err;
}

static int dso__load_guest_kernel_sym(struct dso *dso, struct map *map,
				      symbol_filter_t filter)
{
	int err;
	const char *kallsyms_filename = NULL;
	struct machine *machine;
	char path[PATH_MAX];

	if (!map->groups) {
		pr_debug("Guest kernel map hasn't the point to groups\n");
		return -1;
	}
	machine = map->groups->machine;

	if (machine__is_default_guest(machine)) {
		/*
		 * if the user specified a vmlinux filename, use it and only
		 * it, reporting errors to the user if it cannot be used.
		 * Or use file guest_kallsyms inputted by user on commandline
		 */
		if (symbol_conf.default_guest_vmlinux_name != NULL) {
			err = dso__load_vmlinux(dso, map,
				symbol_conf.default_guest_vmlinux_name, filter);
			return err;
		}

		kallsyms_filename = symbol_conf.default_guest_kallsyms;
		if (!kallsyms_filename)
			return -1;
	} else {
		sprintf(path, "%s/proc/kallsyms", machine->root_dir);
		kallsyms_filename = path;
	}

	err = dso__load_kallsyms(dso, kallsyms_filename, map, filter);
	if (err > 0)
		pr_debug("Using %s for symbols\n", kallsyms_filename);
	if (err > 0 && !dso__is_kcore(dso)) {
		machine__mmap_name(machine, path, sizeof(path));
		dso__set_long_name(dso, strdup(path));
		map__fixup_start(map);
		map__fixup_end(map);
	}

	return err;
}

static void vmlinux_path__exit(void)
{
	while (--vmlinux_path__nr_entries >= 0) {
		free(vmlinux_path[vmlinux_path__nr_entries]);
		vmlinux_path[vmlinux_path__nr_entries] = NULL;
	}

	free(vmlinux_path);
	vmlinux_path = NULL;
}

static int vmlinux_path__init(void)
{
	struct utsname uts;
	char bf[PATH_MAX];

	vmlinux_path = malloc(sizeof(char *) * 5);
	if (vmlinux_path == NULL)
		return -1;

	vmlinux_path[vmlinux_path__nr_entries] = strdup("vmlinux");
	if (vmlinux_path[vmlinux_path__nr_entries] == NULL)
		goto out_fail;
	++vmlinux_path__nr_entries;
	vmlinux_path[vmlinux_path__nr_entries] = strdup("/boot/vmlinux");
	if (vmlinux_path[vmlinux_path__nr_entries] == NULL)
		goto out_fail;
	++vmlinux_path__nr_entries;

	/* only try running kernel version if no symfs was given */
	if (symbol_conf.symfs[0] != 0)
		return 0;

	if (uname(&uts) < 0)
		return -1;

	snprintf(bf, sizeof(bf), "/boot/vmlinux-%s", uts.release);
	vmlinux_path[vmlinux_path__nr_entries] = strdup(bf);
	if (vmlinux_path[vmlinux_path__nr_entries] == NULL)
		goto out_fail;
	++vmlinux_path__nr_entries;
	snprintf(bf, sizeof(bf), "/lib/modules/%s/build/vmlinux", uts.release);
	vmlinux_path[vmlinux_path__nr_entries] = strdup(bf);
	if (vmlinux_path[vmlinux_path__nr_entries] == NULL)
		goto out_fail;
	++vmlinux_path__nr_entries;
	snprintf(bf, sizeof(bf), "/usr/lib/debug/lib/modules/%s/vmlinux",
		 uts.release);
	vmlinux_path[vmlinux_path__nr_entries] = strdup(bf);
	if (vmlinux_path[vmlinux_path__nr_entries] == NULL)
		goto out_fail;
	++vmlinux_path__nr_entries;

	return 0;

out_fail:
	vmlinux_path__exit();
	return -1;
}

static int setup_list(struct strlist **list, const char *list_str,
		      const char *list_name)
{
	if (list_str == NULL)
		return 0;

	*list = strlist__new(true, list_str);
	if (!*list) {
		pr_err("problems parsing %s list\n", list_name);
		return -1;
	}
	return 0;
}

static bool symbol__read_kptr_restrict(void)
{
	bool value = false;

	if (geteuid() != 0) {
		FILE *fp = fopen("/proc/sys/kernel/kptr_restrict", "r");
		if (fp != NULL) {
			char line[8];

			if (fgets(line, sizeof(line), fp) != NULL)
				value = atoi(line) != 0;

			fclose(fp);
		}
	}

	return value;
}

int symbol__init(void)
{
	const char *symfs;

	if (symbol_conf.initialized)
		return 0;

	symbol_conf.priv_size = PERF_ALIGN(symbol_conf.priv_size, sizeof(u64));

	symbol__elf_init();

	if (symbol_conf.sort_by_name)
		symbol_conf.priv_size += (sizeof(struct symbol_name_rb_node) -
					  sizeof(struct symbol));

	if (symbol_conf.try_vmlinux_path && vmlinux_path__init() < 0)
		return -1;

	if (symbol_conf.field_sep && *symbol_conf.field_sep == '.') {
		pr_err("'.' is the only non valid --field-separator argument\n");
		return -1;
	}

	if (setup_list(&symbol_conf.dso_list,
		       symbol_conf.dso_list_str, "dso") < 0)
		return -1;

	if (setup_list(&symbol_conf.comm_list,
		       symbol_conf.comm_list_str, "comm") < 0)
		goto out_free_dso_list;

	if (setup_list(&symbol_conf.sym_list,
		       symbol_conf.sym_list_str, "symbol") < 0)
		goto out_free_comm_list;

	/*
	 * A path to symbols of "/" is identical to ""
	 * reset here for simplicity.
	 */
	symfs = realpath(symbol_conf.symfs, NULL);
	if (symfs == NULL)
		symfs = symbol_conf.symfs;
	if (strcmp(symfs, "/") == 0)
		symbol_conf.symfs = "";
	if (symfs != symbol_conf.symfs)
		free((void *)symfs);

	symbol_conf.kptr_restrict = symbol__read_kptr_restrict();

	symbol_conf.initialized = true;
	return 0;

out_free_comm_list:
	strlist__delete(symbol_conf.comm_list);
out_free_dso_list:
	strlist__delete(symbol_conf.dso_list);
	return -1;
}

void symbol__exit(void)
{
	if (!symbol_conf.initialized)
		return;
	strlist__delete(symbol_conf.sym_list);
	strlist__delete(symbol_conf.dso_list);
	strlist__delete(symbol_conf.comm_list);
	vmlinux_path__exit();
	symbol_conf.sym_list = symbol_conf.dso_list = symbol_conf.comm_list = NULL;
	symbol_conf.initialized = false;
}<|MERGE_RESOLUTION|>--- conflicted
+++ resolved
@@ -132,15 +132,9 @@
 
 	/* Avoid "SyS" kernel syscall aliases */
 	if (na >= 3 && !strncmp(syma->name, "SyS", 3))
-<<<<<<< HEAD
 		return SYMBOL_B;
 	if (na >= 10 && !strncmp(syma->name, "compat_SyS", 10))
 		return SYMBOL_B;
-=======
-		return SYMBOL_B;
-	if (na >= 10 && !strncmp(syma->name, "compat_SyS", 10))
-		return SYMBOL_B;
->>>>>>> d8ec26d7
 
 	return SYMBOL_A;
 }
@@ -806,27 +800,6 @@
 	return restricted;
 }
 
-<<<<<<< HEAD
-struct kcore_mapfn_data {
-	struct dso *dso;
-	enum map_type type;
-	struct list_head maps;
-};
-
-static int kcore_mapfn(u64 start, u64 len, u64 pgoff, void *data)
-{
-	struct kcore_mapfn_data *md = data;
-	struct map *map;
-
-	map = map__new2(start, md->dso, md->type);
-	if (map == NULL)
-		return -ENOMEM;
-
-	map->end = map->start + len;
-	map->pgoff = pgoff;
-
-	list_add(&map->node, &md->maps);
-=======
 struct module_info {
 	struct rb_node rb_node;
 	char *name;
@@ -918,29 +891,10 @@
 		delete_modules(modules);
 		return -1;
 	}
->>>>>>> d8ec26d7
 
 	return 0;
 }
 
-<<<<<<< HEAD
-/*
- * If kallsyms is referenced by name then we look for kcore in the same
- * directory.
- */
-static bool kcore_filename_from_kallsyms_filename(char *kcore_filename,
-						  const char *kallsyms_filename)
-{
-	char *name;
-
-	strcpy(kcore_filename, kallsyms_filename);
-	name = strrchr(kcore_filename, '/');
-	if (!name)
-		return false;
-
-	if (!strcmp(name, "/kallsyms")) {
-		strcpy(name, "/kcore");
-=======
 int compare_proc_modules(const char *from, const char *to)
 {
 	struct rb_root from_modules = RB_ROOT;
@@ -1037,15 +991,12 @@
 
 	if (!strcmp(name, "kallsyms")) {
 		strcpy(name, base_name);
->>>>>>> d8ec26d7
 		return true;
 	}
 
 	return false;
 }
 
-<<<<<<< HEAD
-=======
 static int validate_kcore_modules(const char *kallsyms_filename,
 				  struct map *map)
 {
@@ -1085,7 +1036,6 @@
 	return 0;
 }
 
->>>>>>> d8ec26d7
 static int dso__load_kcore(struct dso *dso, struct map *map,
 			   const char *kallsyms_filename)
 {
@@ -1102,17 +1052,12 @@
 	if (map != machine->vmlinux_maps[map->type])
 		return -EINVAL;
 
-<<<<<<< HEAD
-	if (!kcore_filename_from_kallsyms_filename(kcore_filename,
-						   kallsyms_filename))
-=======
 	if (!filename_from_kallsyms_filename(kcore_filename, "kcore",
 					     kallsyms_filename))
 		return -EINVAL;
 
 	/* All modules must be present at their original addresses */
 	if (validate_kcore_modules(kallsyms_filename, map))
->>>>>>> d8ec26d7
 		return -EINVAL;
 
 	md.dso = dso;
