--- conflicted
+++ resolved
@@ -5,11 +5,7 @@
  * access-register mode nor the linkage stack this instruction will always
  * cause a special-operation exception (the trap-enabled bit in the DUCT
  * is and will stay 0). The instruction pattern is
-<<<<<<< HEAD
  *	b2 ff 0f ff	trap4	4095(%r0)
-=======
- *	b2 ff 0f ff	trap4   4095(%r0)
->>>>>>> 61c2018c
  */
 #define RSEQ_SIG	0xB2FF0FFF
 
